from math import ceil, floor

import cv2
import numpy as np
from dash import dash, Output, Input, State, html
from dash_canvas.utils import parse_jsonstring

from components.configs.feature_config import IMAGE_ONLY_DATASETS, DATASET_FEATURES
from components.configs.settings import get_image_style, get_no_image_message_style, get_no_metadata_message_style
from components.data_operations.dataset_api import dataset_shape, get_dataset
from components.slow_backend_operations.added_features_api import generate_sample
from components.visualization_generators.layout_generators import create_coordinate_table, create_metadata_table
from components.visualization_generators.plot_helpers import match_shape, encode_img_as_str


def _extract_coords(clickData):
    x_coord = clickData['points'][0]['x']
    y_coord = clickData['points'][0]['y']
    return x_coord, y_coord

def register_visualization_callbacks(app):
    @app.callback(
        Output('selected-image', 'src'),
        Output('selected-image', 'style'),
        Output('no-image-message', 'style'),
        Output('no-image-message', 'children'),

        Input('main-graph-static', 'clickData'),
        Input('generative-mode-state', 'data'),
        Input('dataset-dropdown', 'value'),
<<<<<<< HEAD
        Input('grid-btn', 'n_clicks'),
        Input('upload-new-datapoint-btn', 'n_clicks'),
        State('dataset-dropdown', 'value'),
        State('main-graph-static', 'figure'),
        State('embedding-cache', 'data'),
        State('full-grid-container', 'style'),
        State('image-display', 'style'),
        State('image-draw', 'style'),
        State('full-grid-visible', 'data'),
=======
>>>>>>> 8f071015
        State('parametric-iterative-switch', 'value'),
        State('dist-dropdown', 'value'),
        prevent_initial_call=True
    )
<<<<<<< HEAD
    def display_or_toggle(clickData, generative_state, dataset_name, last_clicked_dataset, figure, embedding_cache,
                          full_grid_clicks, current_grid_style, upload_new_n_clicks, image_display_style,
                          image_draw_style, full_grid_visible,
                          parametric, distance):
        enabled = generative_state.get('enabled', False) if generative_state else False
        triggered = callback_context.triggered_id
        is_image_dataset = dataset_name in IMAGE_ONLY_DATASETS
        image_message = "Click on a point in the graph to display image" if is_image_dataset else "No image to display for this dataset"
        metadata_message = "No metadata to show in this dataset" if is_image_dataset else "Click on a point in the graph to show metadata"

        # Handle full grid toggle
        if triggered == "grid-btn":
            is_opening = not full_grid_visible

            # When opening grid: hide all metadata/image blocks
            if is_opening:
                hidden = {'display': 'none'}
                return (
                    "",  # selected-image src
                    hidden,  # selected-image style
                    hidden,  # no-image-message style
                    "",  # no-image-message text
                    "",  # coordinates
                    "",  # metadata
                    hidden,  # no-metadata style
                    "",  # no-metadata message
                    hidden,  # placeholder
                    hidden,  # row
                    hidden,  # col
                    {"display": "block"},
                    hidden,  # unchanged
                    image_draw_style,
                    True
                )

            else:
                # When closing the full grid, reset to default (no click) state
                return (
                    '',  # selected-image src
                    get_image_style('none'),  # selected-image style
                    get_no_image_message_style('block'),  # no-image-message style
                    html.Div(image_message, style={'text-align': 'center', 'color': '#999'}),
                    html.Div("Click on a point in the graph to show coordinates",
                             style={'text-align': 'center', 'color': '#999', 'marginTop': '3rem'}),
                    "",  # point-metadata children
                    get_no_metadata_message_style('block'),
                    html.Div(metadata_message, style={'text-align': 'center', 'color': '#999', 'marginTop': '3rem'}),
                    get_generative_placeholder_style('none'),
                    {'display': 'block'},
                    {'marginTop': '2rem'},
                    {'display': 'none'},  # hide full grid
                    {'display': 'block'},
                    image_draw_style,
                    False
                )
        elif triggered == 'upload-new-datapoint-btn':
            # Toggle image-display and image-draw visibility
            display_visible = image_display_style.get("display") != "none"
            new_image_display_style = {'display': 'none'} if display_visible else {'display': 'block'}
            new_image_draw_style = {'display': 'block'} if display_visible else {'display': 'none'}
=======
    def display_datum_as_image(clickData, generative_state, dataset_name, parametric, distance):
        invalid = not clickData or not dataset_name in IMAGE_ONLY_DATASETS
        image_message = "Click on a point in the graph to display image" if dataset_name in IMAGE_ONLY_DATASETS else\
            "No image to display for this dataset"
>>>>>>> 8f071015

        if invalid:
            return (
                '',  # selected-image src
                get_image_style('none'),  # selected-image style
                get_no_image_message_style('block'),  # no-image-message style
                html.Div(image_message, style={'text-align': 'center', 'color': '#999'}),
            )

        x_coord, y_coord = _extract_coords(clickData)

        enabled = generative_state.get('enabled', False) if generative_state else False
        if enabled:
            sample = generate_sample(x_coord, y_coord, dataset_name, distance, parametric=parametric)
            sample = match_shape(sample, dataset_name)
            img_str = encode_img_as_str(sample)
            # In generative mode, show placeholder and hide other image elements
            return (
                f'data:image/png;base64,{img_str}',
                get_image_style('block'),  # selected-image style
                get_no_image_message_style('block'),  # no-image-message style
                html.Div("No image to display for this dataset", style={'text-align': 'center', 'color': '#999'}),
            )

        # defensive -> check if point data in custom data
        point_data = clickData['points'][0]
        if 'customdata' in point_data:
            point_index = int(point_data['customdata'][0])
        else:
            point_index = point_data.get('pointIndex', 0)

        X, _, _ = get_dataset(dataset_name)

        sample = match_shape(X[point_index], dataset_name)
        img_str = encode_img_as_str(sample)

        return (
            f'data:image/png;base64,{img_str}',
            get_image_style('block'),
            get_no_image_message_style('block'),
            "")

    @app.callback(
        Output('point-metadata', 'children'),
        Output('no-metadata-message', 'style'),
        Output('no-metadata-message', 'children'),
        Output('point-metadata-row', 'style'),
        Input('main-graph-static', 'clickData'),
        Input('generative-mode-state', 'data'),
        Input('dataset-dropdown', 'value'),
        prevent_initial_call=True
    )
    def display_metadata(click_data, generative_state, dataset_name):
        invalid = not click_data or dataset_name in IMAGE_ONLY_DATASETS

        metadata_message = "No metadata to show in this dataset" if dataset_name in IMAGE_ONLY_DATASETS else\
            "Click on a point in the graph to show metadata"

        enabled = generative_state.get('enabled', False) if generative_state else False
        display_style = 'block' if not enabled else 'none'

        if invalid:
            return (
                "",  # point-metadata children
                get_no_metadata_message_style('block'),
                html.Div(metadata_message, style={'text-align': 'center', 'color': '#999', 'marginTop': '3rem'}),
                {'display': display_style},
            )

        # Defensive: check for 'customdata' in clickData['points'][0]
        point_data = click_data['points'][0]
        if 'customdata' in point_data:
            point_index = int(point_data['customdata'][0])
        else:
            point_index = point_data.get('pointIndex', 0)
        X, y, data = get_dataset(dataset_name)

        # Get features to display from configuration or use default feature names
        features_to_display = DATASET_FEATURES.get(dataset_name, getattr(data, 'feature_names',
                                                                         [f'Feature {i}' for i in
                                                                          range(X.shape[1])]))

        metadata_table = create_metadata_table(features_to_display, X, point_index)
        return (
            metadata_table,
            {'display': 'none'},
            "",  # Hide click message
            {'display': 'block'},
        )

    @app.callback(
        Output('coordinates-display', 'children'),
        Output('coordinates-col', 'style'),
        Input('main-graph-static', 'clickData'),
        Input('generative-mode-state', 'data'),
        Input('dataset-dropdown', 'value'),
        prevent_initial_call=True
    )
    def display_coordinates(clickData, generative_state, dataset_name):
        invalid = not clickData or not dataset_name in IMAGE_ONLY_DATASETS

        if invalid:
            return (
                 html.Div("Click on a point in the graph to show coordinates",
                         style={'text-align': 'center', 'color': '#999', 'marginTop': '3rem'}),
                {'marginTop': '2rem'}
            )

        x_coord, y_coord = _extract_coords(clickData)
        point_data = clickData['points'][0]
        if 'customdata' in point_data:
            point_index = int(point_data['customdata'][0])
            digit_label = point_data['customdata'][1]
        else:
            point_index = point_data.get('pointIndex', 0)
            digit_label = point_data.get('label', point_data.get('text', str(point_index)))
        _, y, data = get_dataset(dataset_name)

        if hasattr(data, 'target_names'):
            # If y is integer index, map to class name
            class_label = data.target_names[y[point_index]] if int(y[point_index]) < len(data.target_names) else str(
                y[point_index])
        else:
            class_label = f"Class {y[point_index]}"
        coordinates_table = create_coordinate_table(x_coord, y_coord, point_index, class_label, digit_label)
        return coordinates_table, {'marginTop': '2rem'}

    @app.callback(
        Output('canvas', 'json_data'),  # Clear the canvas
        Output('added-data-cache', 'data', allow_duplicate=True),  # Store processed data
        Input('submit_drawing', 'n_clicks'),
        State('canvas', 'json_data'),
        State('added-data-cache', 'data'),
        State('dataset-dropdown', 'value'),
        prevent_initial_call=True
    )
    def submit_and_clear(n_clicks, json_data, added_data_cache, dataset_name):
        if not json_data:
            return dash.no_update, dash.no_updateInput

        canvas_shape = (500, 500)
        mask = parse_jsonstring(json_data, canvas_shape)

        # Crop to content
        ys, xs = np.where(mask)
        left, right = xs.min(), xs.max()
        top, bottom = ys.min(), ys.max()
        width, height = right - left, bottom - top
        largest_dim = max(width, height)
        pad = (largest_dim - width) / 2, (largest_dim - height) / 2
        mask = mask[left - ceil(pad[0]):right + floor(pad[0]), top - ceil(pad[1]):bottom + floor(pad[1])]

        processed = mask.astype(float)
        img_shape = dataset_shape(dataset_name)

        processed = cv2.resize(processed, img_shape)
        processed = np.reshape(processed, -1)
        if 'user_generated' not in added_data_cache:
            added_data_cache['user_generated'] = []
        added_data_cache['user_generated'].append(processed)

        return "", added_data_cache<|MERGE_RESOLUTION|>--- conflicted
+++ resolved
@@ -28,89 +28,14 @@
         Input('main-graph-static', 'clickData'),
         Input('generative-mode-state', 'data'),
         Input('dataset-dropdown', 'value'),
-<<<<<<< HEAD
-        Input('grid-btn', 'n_clicks'),
-        Input('upload-new-datapoint-btn', 'n_clicks'),
-        State('dataset-dropdown', 'value'),
-        State('main-graph-static', 'figure'),
-        State('embedding-cache', 'data'),
-        State('full-grid-container', 'style'),
-        State('image-display', 'style'),
-        State('image-draw', 'style'),
-        State('full-grid-visible', 'data'),
-=======
->>>>>>> 8f071015
         State('parametric-iterative-switch', 'value'),
         State('dist-dropdown', 'value'),
         prevent_initial_call=True
     )
-<<<<<<< HEAD
-    def display_or_toggle(clickData, generative_state, dataset_name, last_clicked_dataset, figure, embedding_cache,
-                          full_grid_clicks, current_grid_style, upload_new_n_clicks, image_display_style,
-                          image_draw_style, full_grid_visible,
-                          parametric, distance):
-        enabled = generative_state.get('enabled', False) if generative_state else False
-        triggered = callback_context.triggered_id
-        is_image_dataset = dataset_name in IMAGE_ONLY_DATASETS
-        image_message = "Click on a point in the graph to display image" if is_image_dataset else "No image to display for this dataset"
-        metadata_message = "No metadata to show in this dataset" if is_image_dataset else "Click on a point in the graph to show metadata"
-
-        # Handle full grid toggle
-        if triggered == "grid-btn":
-            is_opening = not full_grid_visible
-
-            # When opening grid: hide all metadata/image blocks
-            if is_opening:
-                hidden = {'display': 'none'}
-                return (
-                    "",  # selected-image src
-                    hidden,  # selected-image style
-                    hidden,  # no-image-message style
-                    "",  # no-image-message text
-                    "",  # coordinates
-                    "",  # metadata
-                    hidden,  # no-metadata style
-                    "",  # no-metadata message
-                    hidden,  # placeholder
-                    hidden,  # row
-                    hidden,  # col
-                    {"display": "block"},
-                    hidden,  # unchanged
-                    image_draw_style,
-                    True
-                )
-
-            else:
-                # When closing the full grid, reset to default (no click) state
-                return (
-                    '',  # selected-image src
-                    get_image_style('none'),  # selected-image style
-                    get_no_image_message_style('block'),  # no-image-message style
-                    html.Div(image_message, style={'text-align': 'center', 'color': '#999'}),
-                    html.Div("Click on a point in the graph to show coordinates",
-                             style={'text-align': 'center', 'color': '#999', 'marginTop': '3rem'}),
-                    "",  # point-metadata children
-                    get_no_metadata_message_style('block'),
-                    html.Div(metadata_message, style={'text-align': 'center', 'color': '#999', 'marginTop': '3rem'}),
-                    get_generative_placeholder_style('none'),
-                    {'display': 'block'},
-                    {'marginTop': '2rem'},
-                    {'display': 'none'},  # hide full grid
-                    {'display': 'block'},
-                    image_draw_style,
-                    False
-                )
-        elif triggered == 'upload-new-datapoint-btn':
-            # Toggle image-display and image-draw visibility
-            display_visible = image_display_style.get("display") != "none"
-            new_image_display_style = {'display': 'none'} if display_visible else {'display': 'block'}
-            new_image_draw_style = {'display': 'block'} if display_visible else {'display': 'none'}
-=======
     def display_datum_as_image(clickData, generative_state, dataset_name, parametric, distance):
         invalid = not clickData or not dataset_name in IMAGE_ONLY_DATASETS
         image_message = "Click on a point in the graph to display image" if dataset_name in IMAGE_ONLY_DATASETS else\
             "No image to display for this dataset"
->>>>>>> 8f071015
 
         if invalid:
             return (
@@ -272,4 +197,4 @@
             added_data_cache['user_generated'] = []
         added_data_cache['user_generated'].append(processed)
 
-        return "", added_data_cache+        return "", added_data_cache
