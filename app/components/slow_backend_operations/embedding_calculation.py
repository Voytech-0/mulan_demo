import threading
import time
import jax.random as random
import umap
from sklearn.manifold import TSNE

from components.cache import cache
from components.data_operations.dataset_api import get_dataset
from components.embedding_storage import load_embedding, embedding_exists, save_embedding

import google_research_trimap.trimap.trimap as trimap
import google_research_trimap.trimap.parametric_trimap as ptrimap
import numpy as np


# Global lock for computations
COMPUTATION_LOCK = threading.Lock()


def post_process(result, distance):
    if result is None:
        return None
    if distance == 'haversine':
        if len(result.shape) == 3:
            x = np.arctan2(np.sin(result[:, :, 0]) * np.cos(result[:, :, 1]),
                           np.sin(result[:, :, 0]) * np.sin(result[:, :, 1]))
            y = -np.arccos(np.cos(result[:, :, 0]))
            result = np.stack([x, y], axis=-1)
        elif len(result.shape) == 2:
            x = np.arctan2(np.sin(result[:, 0]) * np.cos(result[:, 1]), np.sin(result[:, 0]) * np.sin(result[:, 1]))
            y = -np.arccos(np.cos(result[:, 0]))
            result = np.column_stack((x, y))
        else:
            raise ValueError("Unsupported result shape for post-processing")
    return result.astype(np.float32, copy=False)

@cache.memoize()
def _compute_trimap_parametric(dataset_name):
    X, _, _ = get_dataset(dataset_name)
    start_time = time.time()
    print('fitting parametric trimap')
    key = random.PRNGKey(42)  # Deterministic
    emb, model, params = ptrimap.fit_transform(key, X, n_dims=2)
    result = np.array(emb) if hasattr(emb, "shape") else emb
    print('parametric trimap fitted')
    return result, time.time() - start_time, model, params

@cache.memoize()
def _compute_trimap_iterative(dataset_name, distance, export_iters=False):
    if distance == 'euclidean':
        distance = 'squared_euclidean'
    X, _, _ = get_dataset(dataset_name)
    lr = 1 if distance == 'haversine' else 100
    key = random.PRNGKey(42)  # Deterministic
    start_time = time.time()
    print('calculating trimap')
    emb = trimap.transform(key, X, verbose=True, auto_diff=not distance == 'haversine', lr=lr, export_iters=export_iters, output_metric=distance)
    result = np.array(emb) if hasattr(emb, "shape") else emb
    print('trimap calculated')
    result = post_process(result, distance)
    return result, time.time() - start_time

@cache.memoize()
def _compute_tsne(dataset_name, distance):
    if distance == 'haversine':
        print("t-SNE is not supported for haversine distance. Returning None.")
        return None, 0

    X, _, _ = get_dataset(dataset_name)
    start_time = time.time()
    print('calculating tsne')
    emb = TSNE(n_components=2, random_state=42, metric=distance).fit_transform(X)
    result = np.array(emb)
    print('tsne calculated')
    return result, time.time() - start_time

@cache.memoize()
def _compute_umap(dataset_name, distance):
    X, _, _ = get_dataset(dataset_name)
    start_time = time.time()
    print('calculating umap')
    reducer = umap.UMAP(n_components=2, random_state=42, output_metric=distance)
    emb = reducer.fit_transform(X)
    result = np.array(emb)
    print('umap calculated')
    result = post_process(result, distance)
    return result, time.time() - start_time

def _locked_function(fun, *args, **kwargs):
    with COMPUTATION_LOCK:
        return fun(*args, **kwargs)

def compute_trimap(dataset_name, distance, parametric, export_iters=False):
    if parametric:
        result, total_time, _, _ = compute_trimap_parametric(dataset_name)
    else:
        result, total_time = compute_trimap_iterative(dataset_name, distance, export_iters)
    return result, total_time

def compute_umap(dataset_name, distance):
    return _locked_function(_compute_umap, dataset_name, distance)

def compute_tsne(dataset_name, distance):
    return _locked_function(_compute_tsne, dataset_name, distance)

def compute_trimap_parametric(dataset_name):
    return _locked_function(_compute_trimap_parametric, dataset_name)

<<<<<<< HEAD
def compute_trimap_iterative(dataset_name, distance, export_iters):
    return _locked_function(_compute_trimap_iterative, dataset_name, distance, export_iters)
=======
def compute_trimap_iterative(dataset_name, distance):
    return _locked_function(_compute_trimap_iterative, dataset_name, distance)

def compute_all_embeddings(dataset_name, distance, parametric=False):
    # Get embeddings for all methods
    fwd_args = (dataset_name, distance)
    trimap_emb, trimap_time = compute_trimap(*fwd_args, parametric=parametric)
    tsne_emb, tsne_time = compute_tsne(*fwd_args)
    umap_emb, umap_time = compute_umap(*fwd_args)
    return (trimap_emb, tsne_emb, umap_emb), (trimap_time, tsne_time, umap_time)
>>>>>>> 5bac6e9a
<|MERGE_RESOLUTION|>--- conflicted
+++ resolved
@@ -106,12 +106,8 @@
 def compute_trimap_parametric(dataset_name):
     return _locked_function(_compute_trimap_parametric, dataset_name)
 
-<<<<<<< HEAD
 def compute_trimap_iterative(dataset_name, distance, export_iters):
     return _locked_function(_compute_trimap_iterative, dataset_name, distance, export_iters)
-=======
-def compute_trimap_iterative(dataset_name, distance):
-    return _locked_function(_compute_trimap_iterative, dataset_name, distance)
 
 def compute_all_embeddings(dataset_name, distance, parametric=False):
     # Get embeddings for all methods
@@ -119,5 +115,4 @@
     trimap_emb, trimap_time = compute_trimap(*fwd_args, parametric=parametric)
     tsne_emb, tsne_time = compute_tsne(*fwd_args)
     umap_emb, umap_time = compute_umap(*fwd_args)
-    return (trimap_emb, tsne_emb, umap_emb), (trimap_time, tsne_time, umap_time)
->>>>>>> 5bac6e9a
+    return (trimap_emb, tsne_emb, umap_emb), (trimap_time, tsne_time, umap_time)