from functools import partial

import dash
import matplotlib
import numpy as np
from dash import html, Input, Output, callback_context, State

from components.configs.feature_config import DATASET_FEATURES
from components.configs.settings import get_image_style, get_no_image_message_style, get_no_metadata_message_style, \
    get_generative_placeholder_style
from components.data_operations.dataset_api import get_dataset, dataset_shape
from components.configs.feature_config import IMAGE_ONLY_DATASETS
from components.slow_backend_operations.added_features_api import dynamically_add, generate_sample, extract_added_data
from components.slow_backend_operations.embedding_calculation import compute_tsne, compute_umap, compute_trimap
from components.visualization_generators.layout_generators import create_metadata_display, create_coordinate_table, \
    create_metadata_table
from components.visualization_generators.plot_helpers import encode_img_as_str, match_shape
from components.visualization_generators.plot_maker import create_animated_figure, create_figure, empty_fig, \
    create_datapoint_image

matplotlib.use('Agg')  # Use non-interactive backend
from dash_canvas.utils import parse_jsonstring
from math import ceil, floor
import cv2

# Import TRIMAP from local package
trimap_cache_name = 'trimap_cache'
# Try to import UMAP, if available


def register_callbacks(app):
    @app.callback(
        Output('main-graph-static', 'figure'),
        Output('main-graph-static', 'style'),
        Output('main-graph-animated', 'figure'),
        Output('main-graph-animated', 'style'),
        Output('trimap-thumbnail', 'figure'),
        Output('tsne-thumbnail', 'figure'),
        Output('umap-thumbnail', 'figure'),
        Output('metadata-display', 'children'),
        Output('embedding-cache', 'data'),
        Output('trimap-timing', 'children'),
        Output('tsne-timing', 'children'),
        Output('umap-timing', 'children'),
        Output('calculation-status', 'children'),
        Input('dataset-dropdown', 'value'),
        Input('recalculate-switch', 'value'),
        Input('dots-images-switch', 'value'),
        Input('trimap-thumbnail-click', 'n_clicks'),
        Input('tsne-thumbnail-click', 'n_clicks'),
        Input('umap-thumbnail-click', 'n_clicks'),
        State('embedding-cache', 'data'),
        Input('added-data-cache', 'data'),
        Input('dist-dropdown', 'value'),
        Input('parametric-iterative-switch', 'value'),
        Input('is-animated-switch', 'value'),
    )
    def update_graphs(dataset_name, recalculate_flag, show_images, trimap_n_clicks, tsne_n_clicks, umap_n_clicks, cached_embeddings,
                      added_data_cache, distance, parametric, is_animated=False):
        if not dataset_name:
            fig = empty_fig()
            return (
                fig, {'display': 'block'},
                {}, {'display': 'none'},
                fig, fig, fig,
                "", {}, "", "", ""
            )

        # Handle None value for show_images (default to False)
        if show_images is None:
            show_images = False

        # Get the dataset
        X, y, data = get_dataset(dataset_name)

        # Initialize embeddings dictionary if not exists
        if cached_embeddings is None:
            cached_embeddings = {}

        # Determine which method was clicked
        ctx = callback_context
        if not ctx.triggered:
            method = 'trimap'  # Default method
        else:
            trigger_id = ctx.triggered[0]['prop_id'].split('.')[0]
            if trigger_id == 'trimap-thumbnail-click':
                method = 'trimap'
            elif trigger_id == 'tsne-thumbnail-click':
                method = 'tsne'
            elif trigger_id == 'umap-thumbnail-click':
                method = 'umap'
            else:
                method = 'trimap'  # Default method

        # Get embeddings for all methods
        fwd_args = (dataset_name, distance)

<<<<<<< HEAD
        trimap_emb, trimap_time = compute_trimap(*fwd_args, parametric=parametric_iterative_switch, export_iters=is_animated)
=======
        trimap_emb, trimap_time = compute_trimap(*fwd_args, parametric=parametric)
>>>>>>> 01e2b215
        tsne_emb, tsne_time = compute_tsne(*fwd_args)
        umap_emb, umap_time = compute_umap(*fwd_args)

        # Get class names for legend
        class_names = getattr(data, 'target_names', None)

        X_add, y_add, n_added = extract_added_data(added_data_cache)
        if n_added > 0:
            trimap_emb_add = dynamically_add(added_data_cache, *fwd_args, parametric=parametric)
            X, y, trimap_emb = (np.concatenate([X, X_add], 0), np.concatenate([y, y_add], 0),
                                np.concatenate([trimap_emb, trimap_emb_add], 0))

        if method != 'trimap' or not is_animated:
            is_animated = False
            # Create static figures
            main_fig_static = create_figure(
                trimap_emb if method == 'trimap' else tsne_emb if method == 'tsne' else umap_emb,
                y,
                f"{method.upper()} Embedding of {dataset_name}",
                "Class",
                X,
                show_images=show_images,
                class_names=class_names,
                n_added=n_added
            )
            main_fig_animated = {}
        else:
            main_fig_static = {}
            main_fig_animated = create_animated_figure(trimap_emb, y, f"TRIMAP Embedding of {dataset_name}", 'Class')

        trimap_fig = create_figure(trimap_emb, y, "TRIMAP", "Class", X, is_thumbnail=True, show_images=False, class_names=class_names, n_added=n_added)
        tsne_fig = create_figure(tsne_emb, y, "t-SNE", "Class", X, is_thumbnail=True, show_images=False, class_names=class_names, n_added=n_added)
        umap_fig = create_figure(umap_emb, y, "UMAP", "Class", X, is_thumbnail=True, show_images=False, class_names=class_names, n_added=n_added)

        metadata = create_metadata_display(dataset_name, data)

        # Update cache only if we have new embeddings
        if recalculate_flag:
            cached_embeddings[dataset_name] = {
                'trimap': trimap_emb.tolist() if trimap_emb is not None else None,
                'tsne': tsne_emb.tolist() if tsne_emb is not None else None,
                'umap': umap_emb.tolist() if umap_emb is not None else None
            }

        # Show/hide graphs based on is_animated
        if is_animated:
            static_style = {'display': 'none'}
            animated_style = {'display': 'block', 'height': '60vh'}
        else:
            static_style = {'display': 'block', 'height': '60vh'}
            animated_style = {'display': 'none'}

        ctx = callback_context
        calc_status = ""
        if not ctx.triggered:
            calc_status = f"Loaded dataset {dataset_name}"  # Initial state, no message

        trigger_id = ctx.triggered[0]['prop_id'].split('.')[0]

        # For dataset loading
        if trigger_id == 'dataset-dropdown':
            calc_status = f"Loaded dataset {dataset_name}"

        # For recalculation
        elif trigger_id == 'recalculate-switch' and recalculate_flag:
            calc_status = f"Recalculated embeddings for {dataset_name}"

        # For thumbnail clicks
        elif trigger_id in ['trimap-thumbnail-click', 'tsne-thumbnail-click', 'umap-thumbnail-click']:
            method_name = trigger_id.replace('-thumbnail-click', '').upper()
            calc_status = f"Calculated {method_name} embedding"

        return (
            main_fig_static,
            static_style,
            main_fig_animated,
            animated_style,
            trimap_fig,
            tsne_fig,
            umap_fig,
            metadata,
            cached_embeddings,
            f"TRIMAP: {trimap_time:.2f}s",
            f"t-SNE: {tsne_time:.2f}s",
            f"UMAP: {umap_time:.2f}s",
            calc_status
        )


    # Mutually exclusive switches callback
    @app.callback(
        Output('is-animated-switch', 'value'),
        Output('parametric-iterative-switch', 'value'),
        Output('dots-images-switch', 'value'),
        Output('upload-new-datapoint-btn', 'disabled'),
        Input('is-animated-switch', 'value'),
        Input('parametric-iterative-switch', 'value'),
        Input('dots-images-switch', 'value'),
        prevent_initial_call=True
    )
    def mutually_exclusive_switches(is_animated, parametric_iterative, dots_images):
        ctx = callback_context
        if not ctx.triggered:
            # No trigger, return current values
            return is_animated, parametric_iterative, dots_images, is_animated
        trigger_id = ctx.triggered[0]['prop_id'].split('.')[0]
        # If is-animated-switch turned on, turn off the other two
        if trigger_id == "is-animated-switch" and is_animated:
            return True, False, False, True
        # If parametric-iterative-switch turned on, turn off is-animated
        if trigger_id == "parametric-iterative-switch" and parametric_iterative:
            return False, True, dots_images, False
        # If dots-images-switch turned on, turn off is-animated
        if trigger_id == "dots-images-switch" and dots_images:
            return False, parametric_iterative, True, False
        # Otherwise, return current values
        return is_animated, parametric_iterative, dots_images, is_animated


    @app.callback(
        Output('selected-image', 'src'),
        Output('selected-image', 'style'),
        Output('no-image-message', 'style'),
        Output('no-image-message', 'children'),
        Output('coordinates-display', 'children'),
        Output('point-metadata', 'children'),
        Output('no-metadata-message', 'style'),
        Output('no-metadata-message', 'children'),
        Output('generative-mode-placeholder', 'style'),
        Output('point-metadata-row', 'style'),
        Output('coordinates-col', 'style'),
        Output('full-grid-container', 'style'),
        Output('image-display', 'style'),
        Output('image-draw', 'style'),
        Output('full-grid-visible', 'data'),
        Input('main-graph-static', 'clickData'),
        Input('generative-mode-state', 'data'),
        Input('dataset-dropdown', 'value'),
        Input('full-grid-btn', 'n_clicks'),
        Input('upload-new-datapoint-btn', 'n_clicks'),
        State('dataset-dropdown', 'value'),
        State('main-graph-static', 'figure'),
        State('embedding-cache', 'data'),
        State('full-grid-container', 'style'),
        State('image-display', 'style'),
        State('image-draw', 'style'),
        State('full-grid-visible', 'data'),
        State('parametric-iterative-switch', 'value'),
        State('dist-dropdown', 'value'),
        prevent_initial_call=True
    )
    def display_or_toggle(clickData, generative_state, dataset_name, last_clicked_dataset, figure, embedding_cache, full_grid_clicks, current_grid_style, upload_new_n_clicks, image_display_style, image_draw_style, full_grid_visible,
                          parametric, distance):
        enabled = generative_state.get('enabled', False) if generative_state else False
        triggered = callback_context.triggered_id
        is_image_dataset = dataset_name in IMAGE_ONLY_DATASETS
        image_message = "Click on a point in the graph to display image" if is_image_dataset else "No image to display for this dataset"
        metadata_message = "No metadata to show in this dataset" if is_image_dataset else "Click on a point in the graph to show metadata"

        # Handle full grid toggle
        if triggered == "full-grid-btn":
            is_opening = not full_grid_visible

            # When opening grid: hide all metadata/image blocks
            if is_opening:
                hidden = {'display': 'none'}
                return (
                    "",  # selected-image src
                    hidden,  # selected-image style
                    hidden,  # no-image-message style
                    "",      # no-image-message text
                    "",      # coordinates
                    "",      # metadata
                    hidden,  # no-metadata style
                    "",      # no-metadata message
                    hidden,  # placeholder
                    hidden,  # row
                    hidden,  # col
                    {"display": "block"},
                    hidden,  # unchanged
                    image_draw_style,
                    True
                )

            else:
                # When closing the full grid, reset to default (no click) state
                return (
                    '',  # selected-image src
                    get_image_style('none'),  # selected-image style
                    get_no_image_message_style('block'), # no-image-message style
                    html.Div(image_message, style={'text-align': 'center', 'color': '#999'}),
                    html.Div("Click on a point in the graph to show coordinates", style={'text-align': 'center', 'color': '#999', 'marginTop': '3rem'}),
                    "",  # point-metadata children
                    get_no_metadata_message_style('block'),
                    html.Div(metadata_message, style={'text-align': 'center', 'color': '#999', 'marginTop': '3rem'}),
                    get_generative_placeholder_style('none'),
                    {'display': 'block'},
                    {'marginTop': '2rem'},
                    {'display': 'none'},  # hide full grid
                    {'display': 'block'},
                    image_draw_style,
                    False
                )
        elif triggered == 'upload-new-datapoint-btn':
            # Toggle image-display and image-draw visibility
            display_visible = image_display_style.get("display") != "none"
            new_image_display_style = {'display': 'none'} if display_visible else {'display': 'block'}
            new_image_draw_style = {'display': 'block'} if display_visible else {'display': 'none'}

            return (
                dash.no_update, dash.no_update, dash.no_update, dash.no_update,
                dash.no_update, dash.no_update, dash.no_update, dash.no_update,
                dash.no_update, dash.no_update, dash.no_update,
                dash.no_update,  # full-grid unchanged
                new_image_display_style,
                new_image_draw_style,
                False
            )



        if not clickData:
            is_image_dataset = dataset_name in IMAGE_ONLY_DATASETS
            image_message = "Click on a point in the graph to display image" if is_image_dataset else "No image to display for this dataset"
            metadata_message = "No metadata to show in this dataset" if is_image_dataset else "Click on a point in the graph to show metadata"
            # Return default states when nothing is clicked
            return (
                '',  # selected-image src
                get_image_style('none'),  # selected-image style
                get_no_image_message_style('block'), # no-image-message style
                html.Div(image_message,  style={'text-align': 'center', 'color': '#999'}),
                html.Div("Click on a point in the graph to show coordinates", style={'text-align': 'center', 'color': '#999', 'marginTop': '3rem'}),  # coordinates-display children
                "",  # point-metadata children
                get_no_metadata_message_style('block'),
                html.Div(metadata_message,  style={'text-align': 'center', 'color': '#999', 'marginTop': '3rem'}),
                get_generative_placeholder_style('none'),
                {'display':'block'},  # generative-mode-placeholder style
                {'marginTop': '2rem'},
                {'display': 'none'},
                {'display': 'block'},  # unchanged
                image_draw_style,
                False
            )

        if enabled:
            x_coord = clickData['points'][0]['x']
            y_coord = clickData['points'][0]['y']
            sample = generate_sample(x_coord, y_coord, dataset_name, distance, parametric=parametric)
            sample = match_shape(sample, dataset_name)
            img_str = encode_img_as_str(sample)
            # In generative mode, show placeholder and hide other image elements
            return (
                f'data:image/png;base64,{img_str}',
                get_image_style('block'), # selected-image style
                get_no_image_message_style('block'), # no-image-message style
                html.Div("No image to display for this dataset", style={'text-align': 'center', 'color': '#999'}),
                "",
                "",
                get_no_metadata_message_style('none'),
                "",
                get_generative_placeholder_style('block'), # generative-mode-placeholder style
                {'display': 'none'},
                {'marginTop': '0.5rem'},
                {'display': 'none'},
                image_display_style,  # unchanged
                image_draw_style,
                False
            )

        # Defensive: check for 'customdata' in clickData['points'][0]
        point_data = clickData['points'][0]
        if 'customdata' in point_data:
            point_index = int(point_data['customdata'][0])
            digit_label = point_data['customdata'][1]
        else:
            # Fallback: try to use pointNumber or index
            point_index = point_data.get('pointIndex', 0)
            # Try to get the class label from the color/category
            digit_label = point_data.get('curveNumber', '')
            # If color/class name is present in 'text' or 'label', use it
            digit_label = point_data.get('label', point_data.get('text', str(point_index)))
        X, y, data = get_dataset(dataset_name)

        # Get features to display from configuration or use default feature names
        features_to_display = DATASET_FEATURES.get(dataset_name, getattr(data, 'feature_names', [f'Feature {i}' for i in range(X.shape[1])]))

        # Get the real class label
        if hasattr(data, 'target_names'):
            # If y is integer index, map to class name
            class_label = data.target_names[y[point_index]] if int(y[point_index]) < len(data.target_names) else str(y[point_index])
        else:
            class_label = f"Class {y[point_index]}"

        # Get the coordinates from the figure
        x_coord = point_data['x']
        y_coord = point_data['y']

        # Create coordinates display with all requested fields
        coordinates_table = create_coordinate_table(x_coord, y_coord, point_index, class_label, digit_label)

        # Create metadata table
        metadata_table = create_metadata_table(features_to_display, X, point_index)

        # For image datasets (Digits, MNIST, Fashion MNIST, Elephant), create and display the image
        if dataset_name in ["Digits", "MNIST", "Fashion MNIST", "Elephant", "PACS - Photo", "PACS - Cartoon", "PACS - Art Painting"]:
            sample = match_shape(X[point_index], dataset_name)
            img_str = encode_img_as_str(sample)

            # For image-only datasets, show empty metadata
            if dataset_name in IMAGE_ONLY_DATASETS:
                metadata_content = ""
                no_metadata_style = {'display': 'block', 'text-align': 'center', 'color': '#999', 'padding': '1rem'}
            else:
                metadata_content = metadata_table
                no_metadata_style = {'display': 'none'}

            return (
                f'data:image/png;base64,{img_str}',
                get_image_style('block'),
                get_no_image_message_style('block'),
                "",
                coordinates_table,
                metadata_content,
                no_metadata_style,
                "", # Hide click message
                get_generative_placeholder_style('none'), # Hide generative mode placeholder
                {'display': 'none'},
                {'marginTop': '2rem'},
                {'display': 'none'},
                image_display_style,  # unchanged
                image_draw_style,
                False
            )

        # For other datasets, show no image message and metadata
        # For image-only datasets, show empty metadata
        if dataset_name in IMAGE_ONLY_DATASETS:
                metadata_content = ""
                no_metadata_style = {'display': 'block', 'text-align': 'center', 'color': '#999', 'padding': '1rem'}
        else:
            metadata_content = metadata_table
            no_metadata_style = {'display': 'none'}

        return (
            '',
            get_image_style('none'),
            get_no_image_message_style('block'),
            html.Div("No image to display for this dataset", style={'text-align': 'center', 'color': '#999'}),
            coordinates_table,
            metadata_content,
            no_metadata_style,
            "", # Hide click message
            get_generative_placeholder_style('none'), # Hide generative mode placeholder
            {'display': 'block'},
            {'marginTop': '2rem'},
            {'display': 'none'},
            image_display_style,  # unchanged
            image_draw_style,
            False
        )

    # Callbacks for the new UI elements in the left panel

    # Generative Mode Button Toggle
    @app.callback(
        Output('generative-mode-btn', 'color'),
        Output('generative-mode-btn', 'children'),
        Output('generative-mode-state', 'data'),
        Input('generative-mode-btn', 'n_clicks'),
        State('generative-mode-state', 'data'),
        prevent_initial_call=True
    )
    def toggle_generative_mode(n_clicks, current_state):
        if n_clicks is None:
            return 'secondary', [html.I(className="fas fa-lightbulb me-2"), "Generative Mode"], {'enabled': False}

        # Toggle the state
        new_enabled = not current_state.get('enabled', False)

        if new_enabled:
            return 'success', [html.I(className="fas fa-lightbulb me-2"), "Generative Mode (ON)"], {'enabled': True}
        else:
            return 'secondary', [html.I(className="fas fa-lightbulb me-2"), "Generative Mode"], {'enabled': False}

    # Layer Buttons (Mutually Exclusive)
    @app.callback(
        [Output(f'layer-opt{i}-btn', 'className') for i in range(1, 4)],
        [Input(f'layer-opt{i}-btn', 'n_clicks') for i in range(1, 4)],
        prevent_initial_call=True
    )
    def select_layer(*n_clicks):
        ctx = callback_context
        if not ctx.triggered:
            # Default state, make the first one selected
            classes = ['control-button'] * 3
            classes[0] = 'control-button selected'
            return classes

        button_id = ctx.triggered[0]['prop_id'].split('.')[0]
        classes = ['control-button'] * 3

        if button_id == 'layer-opt1-btn':
            classes[0] = 'control-button selected'
        elif button_id == 'layer-opt2-btn':
            classes[1] = 'control-button selected'
        elif button_id == 'layer-opt3-btn':
            classes[2] = 'control-button selected'
        return classes

    # Method Buttons (Mutually Exclusive)
    @app.callback(
        Output('tsne-thumbnail-click', 'className'),
        Output('umap-thumbnail-click', 'className'),
        Output('trimap-thumbnail-click', 'className'),
        Input('tsne-thumbnail-click', 'n_clicks'),
        Input('umap-thumbnail-click', 'n_clicks'),
        Input('trimap-thumbnail-click', 'n_clicks'),
        prevent_initial_call=True
    )
    def select_method_button(tsne_n_clicks, umap_n_clicks, trimap_n_clicks):
        ctx = callback_context
        if not ctx.triggered:
            # Default state, TRIMAP is initially selected
            return "method-button-container thumbnail-button mb-3", "method-button-container thumbnail-button mb-3", "method-button-container thumbnail-button mb-3 selected"

        button_id = ctx.triggered[0]['prop_id'].split('.')[0]

        tsne_class = "method-button-container thumbnail-button mb-3"
        umap_class = "method-button-container thumbnail-button mb-3"
        trimap_class = "method-button-container thumbnail-button mb-3"

        if button_id == 'tsne-thumbnail-click':
            tsne_class = "method-button-container thumbnail-button mb-3 selected"
        elif button_id == 'umap-thumbnail-click':
            umap_class = "method-button-container thumbnail-button mb-3 selected"
        elif button_id == 'trimap-thumbnail-click':
            trimap_class = "method-button-container thumbnail-button mb-3 selected"

        return tsne_class, umap_class, trimap_class

    # Callback for Upload Custom Dataset dropdown option
    @app.callback(
        Output('umap-warning', 'children', allow_duplicate=True),
        Input('dataset-dropdown', 'value'),
        prevent_initial_call=True
    )
    def handle_custom_dataset_upload_dropdown(dataset_value):
        if dataset_value == 'custom_upload':
            return "Please use the 'Upload new datapoint' button to upload a custom dataset."
        return ""

    # Callback for Upload New Datapoint button
    @app.callback(
        Output('image-display', 'style', allow_duplicate=True),
        Output('image-draw', 'style', allow_duplicate=True),
        Input('upload-new-datapoint-btn', 'n_clicks'),
        prevent_initial_call=True,
    )
    def handle_upload_new_datapoint_button(n_clicks):
        # Dynamic transforms
        style1 = {'height': '0', 'border': '1px solid #dee2e6', 'padding': '1rem', 'margin-bottom': '0.5rem',
                 'display': 'block', 'visibility': 'hidden'}
        style2 = style1.copy()
        style2['height'] = '56vh'
        style2['visibility'] = 'visible'
        if n_clicks % 2 == 0:
           style1, style2 = style2, style1
        return style1, style2

    @app.callback(
        Output('canvas', 'json_data'),  # Clear the canvas
        Output('added-data-cache', 'data', allow_duplicate=True),  # Store processed data
        Input('submit_drawing', 'n_clicks'),
        State('canvas', 'json_data'),
        State('added-data-cache', 'data'),
        State('dataset-dropdown', 'value'),
        prevent_initial_call=True
    )
    def submit_and_clear(n_clicks, json_data, added_data_cache, dataset_name):
        if not json_data:
            return dash.no_update, dash.no_update

        canvas_shape = (500, 500)
        mask = parse_jsonstring(json_data, canvas_shape)

        # Crop to content
        ys, xs = np.where(mask)
        left, right = xs.min(), xs.max()
        top, bottom = ys.min(), ys.max()
        width, height = right - left, bottom - top
        largest_dim = max(width, height)
        pad = (largest_dim - width) / 2, (largest_dim - height) / 2
        mask = mask[left - ceil(pad[0]):right + floor(pad[0]), top - ceil(pad[1]):bottom + floor(pad[1])]

        processed = mask.astype(float)
        img_shape = dataset_shape(dataset_name)

        processed = cv2.resize(processed, img_shape)
        processed = np.reshape(processed, -1)
        if 'user_generated' not in added_data_cache:
            added_data_cache['user_generated'] = []
        added_data_cache['user_generated'].append(processed)

        return "", added_data_cache

    @app.callback(
        Output('added-data-cache', 'data', allow_duplicate=True),  # Store processed data
        Input('brightness-slider', 'value'),
        Input('contrast-slider', 'value'),
        State('added-data-cache', 'data'),
        State('dataset-dropdown', 'value'),
        prevent_initial_call=True
    )
    def augment_data(brightness, contrast, data_cache, dataset_name, n_samples=100):
        X, y, _ = get_dataset(dataset_name)
        random_indices = np.random.choice(len(X), n_samples, replace=False)
        X, y = X[random_indices], y[random_indices]
        X = contrast * X + (brightness - 1)
        X = np.clip(X, 0, 1).astype(float)
        data_cache['augmented'] = (X, y)
        return data_cache

   # @app.callback(
   #     Output("full-grid-container", "style"),
    #    Output('selected-image', 'style'),
     #   Output('no-image-message', 'style'),
      #  Output('coordinates-display', 'style'),
      #  Output('point-metadata', 'style'),
      #  Output('no-metadata-message', 'style'),
      #  Output('generative-mode-placeholder', 'style'),
      #  Output('point-metadata-row', 'style'),
      #  Output('coordinates-col', 'style'),
      #  [
      #      Input("full-grid-btn", "n_clicks"),
      #      Input("main-graph-static", "clickData")
      #  ],
      #  State("full-grid-container", "style"),
      #  prevent_initial_call=True
    #)
    #def toggle_full_grid(n_clicks, click_data, current_style):
    #    triggered = callback_context.triggered_id

       # if triggered == "full-grid-btn":
            # Toggle the grid open/close
      #      if current_style and current_style.get("display") == "block":
       #         return {"display": "none"}
        #    return {"display": "block"}

        #elif triggered == "main-graph" and click_data is not None:
            # Hide grid after clicking on image
         #   return {"display": "none"}

        #return current_style

    @app.callback(
        Output("full-grid-container", "children"),
        Input("full-grid-btn", "n_clicks"),
        State("dataset-dropdown", "value"),
        prevent_initial_call=True
    )
    def generate_full_grid(n_clicks, dataset_name):
        X, y, data = get_dataset(dataset_name)
        if dataset_name not in IMAGE_ONLY_DATASETS:
            return html.Div("Full grid only available for image datasets.")

        return html.Div([
            html.Img(src=create_datapoint_image(X[i]), style={'width': '40px', 'margin': '2px'})
            for i in range(min(len(X), 300))  # Limit for performance
        ], style={'display': 'grid', 'gridTemplateColumns': 'repeat(auto-fill, 40px)', 'gap': '4px'})

    @app.callback(
        Output('dataset-dropdown', 'options'),
        Output('dataset-dropdown', 'value'),
        Input('dataset-family-dropdown', 'value'),
    )
    def update_dataset_options(family):
        if family == "classic":
            options = [
                {"label": "Digits", "value": "Digits"},
                {"label": "Iris", "value": "Iris"},
                {"label": "Wine", "value": "Wine"},
                {"label": "Breast Cancer", "value": "Breast Cancer"},
                {"label": "MNIST", "value": "MNIST"},
                {"label": "Fashion MNIST", "value": "Fashion MNIST"},
                {"label": "Elephant", "value": "Elephant"},
            ]
            return options, "Digits"

        elif family == "pacs":
            options = [
                {"label": "Photo", "value": "PACS - Photo"},
                {"label": "Sketch", "value": "PACS - Sketch"},
                {"label": "Cartoon", "value": "PACS - Cartoon"},
                {"label": "Art Painting", "value": "PACS - Art Painting"},
            ]
            return options, "PACS - Photo"

        elif family == "custom_upload":
            return [{"label": "Upload Custom Dataset", "value": "custom_upload"}], "custom_upload"

        return [], None

    # Reset when changing datasets
    @app.callback(
        Output('main-graph-static', 'clickData'),
        Input('dataset-dropdown', 'value')
    )
    def reset_click_on_dataset_change(_):
        return None


    # Existing callbacks (ensure they are still present after the edit)

    # Main callback to update graphs and metadata based on dataset-dropdown
    # ... (existing update_graphs and update_calculation_message) ...
    # (No changes to the existing update_graphs and update_calculation_message, but keeping this comment for clarity)

    # Note: The callbacks for top-grid and bottom-grid buttons were removed in the layout update.
    # If new buttons are added that need similar functionality, new callbacks will be needed.<|MERGE_RESOLUTION|>--- conflicted
+++ resolved
@@ -55,6 +55,7 @@
         Input('parametric-iterative-switch', 'value'),
         Input('is-animated-switch', 'value'),
     )
+
     def update_graphs(dataset_name, recalculate_flag, show_images, trimap_n_clicks, tsne_n_clicks, umap_n_clicks, cached_embeddings,
                       added_data_cache, distance, parametric, is_animated=False):
         if not dataset_name:
@@ -95,11 +96,7 @@
         # Get embeddings for all methods
         fwd_args = (dataset_name, distance)
 
-<<<<<<< HEAD
-        trimap_emb, trimap_time = compute_trimap(*fwd_args, parametric=parametric_iterative_switch, export_iters=is_animated)
-=======
-        trimap_emb, trimap_time = compute_trimap(*fwd_args, parametric=parametric)
->>>>>>> 01e2b215
+        trimap_emb, trimap_time = compute_trimap(*fwd_args, parametric=parametric, export_iters=is_animated)
         tsne_emb, tsne_time = compute_tsne(*fwd_args)
         umap_emb, umap_time = compute_umap(*fwd_args)
 
