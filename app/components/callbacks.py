--- conflicted
+++ resolved
@@ -56,6 +56,7 @@
         Input('parametric-iterative-switch', 'value'),
         Input('is-animated-switch', 'value'),
     )
+
     def update_graphs(dataset_name, recalculate_flag, show_images, trimap_n_clicks, tsne_n_clicks, umap_n_clicks, cached_embeddings,
                       added_data_cache, distance, parametric_iterative_switch, is_animated=False):
         if not dataset_name:
@@ -94,19 +95,13 @@
                 method = 'trimap'  # Default method
 
         # Get embeddings for all methods
-<<<<<<< HEAD
         fwd_args = (dataset_name, distance)
+        if method == 'trimap' and is_animated:
+            fwd_args = (*fwd_args, True)  # Add is_animated flag for TRIMAP
+
         trimap_emb, trimap_time = compute_trimap(*fwd_args, parametric=parametric_iterative_switch)
         tsne_emb, tsne_time = compute_tsne(*fwd_args)
         umap_emb, umap_time = compute_umap(*fwd_args)
-=======
-        fwd_args = (X, distance, recalculate_flag, dataset_name)
-        if method == 'trimap' and is_animated:
-            fwd_args = (*fwd_args, True)  # Add is_animated flag for TRIMAP
-        trimap_emb, trimap_time = get_embedding('trimap', compute_trimap_curried, *fwd_args)
-        tsne_emb, tsne_time = get_embedding('tsne', compute_tsne, *fwd_args)
-        umap_emb, umap_time = get_embedding('umap', compute_umap, *fwd_args)
->>>>>>> 02e09ed9
 
         # Get class names for legend
         class_names = getattr(data, 'target_names', None)
@@ -114,13 +109,7 @@
         # X, y, trimap_emb, n_added = dynamically_add(X, y, trimap_emb, added_data_cache, parametric=False)
         n_added = 0
 
-<<<<<<< HEAD
-        # if method != 'trimap' or n_added != 0 or show_images:
-        if True:
-            is_animated = False
-=======
         if method != 'trimap' or not is_animated:
->>>>>>> 02e09ed9
             # Create static figures
             main_fig_static = create_figure(
                 trimap_emb if method == 'trimap' else tsne_emb if method == 'tsne' else umap_emb,
@@ -134,6 +123,7 @@
             )
             main_fig_animated = {}
         else:
+            is_animated = True
             main_fig_static = {}
             main_fig_animated = create_animated_figure(trimap_emb, y, f"TRIMAP Embedding of {dataset_name}", 'Class')
 
