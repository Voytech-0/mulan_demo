--- conflicted
+++ resolved
@@ -46,20 +46,8 @@
     def update_main_figure(dataset_name, show_images, method,
                            added_data_cache, distance, parametric, is_animated=False):
         X, y, data = get_dataset(dataset_name)
-<<<<<<< HEAD
-
-        # Get embeddings for all methods
-        fwd_args = (dataset_name, distance)
-
-        trimap_emb, trimap_time = compute_trimap(*fwd_args, parametric=parametric, export_iters=is_animated)
-        tsne_emb, tsne_time = compute_tsne(*fwd_args)
-        umap_emb, umap_time = compute_umap(*fwd_args)
-
-        # Get class names for legend
-=======
         fwd_args = (dataset_name, distance, parametric)
         (trimap_emb, tsne_emb, umap_emb), _ = compute_all_embeddings(*fwd_args)
->>>>>>> 5bac6e9a
         class_names = getattr(data, 'target_names', None)
         X_add, y_add, n_added = extract_added_data(added_data_cache)
         if n_added > 0:
