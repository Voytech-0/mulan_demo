import json

import jax.random as random
from sklearn import datasets
from sklearn.manifold import TSNE
import plotly.express as px
import plotly.graph_objects as go
import dash
from dash import dcc, html, Input, Output, callback_context, State, callback
import numpy as np
import threading
import matplotlib
import pandas as pd

from .feature_config import IMAGE_ONLY_DATASETS, DATASET_FEATURES
from .plot_maker import add_new_data_to_fig
from .settings import get_image_style, get_no_image_message_style, get_generative_placeholder_style, CELL_STYLE, \
    CELL_STYLE_RIGHT, TABLE_STYLE, EMPTY_METADATA_STYLE

matplotlib.use('Agg')  # Use non-interactive backend
import matplotlib.pyplot as plt
import time
import io
import base64
from PIL import Image
import tensorflow as tf
import os
import requests
from io import BytesIO
from .embedding_storage import save_embedding, load_embedding, embedding_exists
from dash_canvas.utils import parse_jsonstring
from math import ceil, floor
import cv2


from .features import dynamically_add, generate_sample, dataset_shape
from .plot_maker import encode_img_as_str, invisible_interactable_layer
# Import TRIMAP from local package
import sys
sys.path.append(os.path.join(os.path.dirname(__file__), '..', '..', 'google_research_trimap'))
from google_research_trimap.trimap import trimap

# Try to import UMAP, if available
_image_cache = {}
umap_available = False
umap_lib = None # Use a distinct name for the imported module
try:
    # import umap as umap_lib # Import as umap_lib
    import umap.umap_ as umap_lib
    umap_available = True
except ImportError:
    pass # umap_lib remains None

def load_fashion_mnist():
    """Load Fashion MNIST dataset."""
    (x_train, y_train), (x_test, y_test) = tf.keras.datasets.fashion_mnist.load_data()
    # Combine train and test sets
    X = np.concatenate([x_train, x_test])
    y = np.concatenate([y_train, y_test])
    # Reshape to 2D array and convert to float
    X = X.reshape(X.shape[0], -1).astype(np.float32)
    # Create a dataset-like object
    class Dataset:
        def __init__(self, data, target):
            self.data = data
            self.target = target
            self.target_names = ['T-shirt/top', 'Trouser', 'Pullover', 'Dress', 'Coat',
                               'Sandal', 'Shirt', 'Sneaker', 'Bag', 'Ankle boot']
            # Add feature names for Fashion MNIST (pixel coordinates)
            self.feature_names = [f'pixel_{i}' for i in range(data.shape[1])]
    return Dataset(X, y)

def load_mnist():
    """Load MNIST digits dataset."""
    (x_train, y_train), (x_test, y_test) = tf.keras.datasets.mnist.load_data()
    # Combine train and test sets
    X = np.concatenate([x_train, x_test])
    y = np.concatenate([y_train, y_test])
    # Reshape to 2D array and convert to float
    X = X.reshape(X.shape[0], -1).astype(np.float32)
    # Create a dataset-like object
    class Dataset:
        def __init__(self, data, target):
            self.data = data
            self.target = target
            self.target_names = [str(i) for i in range(10)]
            # Add feature names for MNIST (pixel coordinates)
            self.feature_names = [f'pixel_{i}' for i in range(data.shape[1])]
    return Dataset(X, y)

def load_elephant():
    """Load elephant dataset from a sample image with variations."""
    # URL of a sample elephant image from a reliable source
    url = "https://upload.wikimedia.org/wikipedia/commons/3/37/African_Bush_Elephant.jpg"
    try:
        response = requests.get(url)
        response.raise_for_status()  # Raise an exception for bad status codes
        img = Image.open(BytesIO(response.content))

        # Convert to grayscale and resize
        img = img.convert('L')
        img = img.resize((28, 28))

        # Convert to numpy array
        base_img = np.array(img)

        # Create variations of the image
        n_samples = 10  # Create 10 variations
        X = np.zeros((n_samples, 784))  # 28x28 = 784 pixels

        # Original image
        X[0] = base_img.reshape(-1)

        # Create variations with different transformations
        for i in range(1, n_samples):
            # Random rotation
            angle = np.random.uniform(-15, 15)
            rotated = img.rotate(angle)
            # Random brightness adjustment
            brightness = np.random.uniform(0.8, 1.2)
            adjusted = np.clip(np.array(rotated) * brightness, 0, 255).astype(np.uint8)
            # Add some noise
            noise = np.random.normal(0, 10, adjusted.shape).astype(np.uint8)
            noisy = np.clip(adjusted + noise, 0, 255).astype(np.uint8)
            X[i] = noisy.reshape(-1)

        y = np.zeros(n_samples)  # All samples are class 0 (elephant)

        # Create a dataset-like object
        class Dataset:
            def __init__(self, data, target):
                self.data = data
                self.target = target
                self.target_names = ['Elephant']
                # Add feature names for Elephant (pixel coordinates)
                self.feature_names = [f'pixel_{i}' for i in range(data.shape[1])]
        return Dataset(X, y)
    except Exception as e:
        print(f"Error loading elephant image: {str(e)}")
        # Return a fallback dataset with multiple samples if image loading fails
        n_samples = 10
        X = np.random.rand(n_samples, 784)  # Random data
        y = np.zeros(n_samples)
        class Dataset:
            def __init__(self, data, target):
                self.data = data
                self.target = target
                self.target_names = ['Elephant']
                self.feature_names = [f'pixel_{i}' for i in range(data.shape[1])]
        return Dataset(X, y)

# List of available datasets
DATASET_LOADERS = {
    "Digits": datasets.load_digits,
    "Iris": datasets.load_iris,
    "Wine": datasets.load_wine,
    "Breast Cancer": datasets.load_breast_cancer,
    "Fashion MNIST": load_fashion_mnist,
    "MNIST": load_mnist,
    "Elephant": load_elephant,
}

# Single global lock for computations
numba_global_lock = threading.Lock()

def get_dataset(name):
    with numba_global_lock:
        if name == 'custom_upload':
            # Return a placeholder dataset for custom upload
            # This will be handled by the upload functionality later
            X = np.random.rand(10, 4)  # Placeholder data
            y = np.zeros(10)  # Placeholder labels
            class Dataset:
                def __init__(self, data, target):
                    self.data = data
                    self.target = target
                    self.target_names = ['Custom']
                    self.feature_names = [f'Feature {i}' for i in range(data.shape[1])]
            data = Dataset(X, y)
        else:
            loader = DATASET_LOADERS[name]
            data = loader()
            X = data.data
            y = data.target
    return X, y, data


def compute_trimap(X, distance):
    key = random.PRNGKey(0)
    start_time = time.time()
    with numba_global_lock:
        print('Starting TRIMAP calculation...')

        # Adjust n_inliers based on dataset size
        n_points = X.shape[0]
        n_inliers = min(5, n_points - 2)  # Use at most 5 inliers, but ensure it's less than n_points-1

        # Time the nearest neighbor search
        nn_start = time.time()
        print('Finding nearest neighbors...')
        emb = trimap.transform(key, X, n_inliers=n_inliers, output_metric=distance, auto_diff=False, export_iters=True)
        nn_time = time.time() - nn_start
        print(f'Nearest neighbor search took: {nn_time:.2f} seconds')

        result = np.array(emb) if hasattr(emb, "shape") else emb
        total_time = time.time() - start_time
    if distance == 'haversine':
        x = np.arctan2(np.sin(result[:, :, 0]) * np.cos(result[:, :, 1]), np.sin(result[:, :, 0]) * np.sin(result[:, :, 1]))
        y = -np.arccos(np.cos(result[:, :, 0]))
        result = np.stack([x, y], axis=-1)
        # x = np.arctan2(np.sin(result[:, 0]) * np.cos(result[:, 1]), np.sin(result[:, 0]) * np.sin(result[:, 1]))
        # y = -np.arccos(np.cos(result[:, 0]))
        # result = np.column_stack((x, y))
    return result, total_time


def compute_tsne(X, distance):
    if distance == 'haversine':
        print("t-SNE is not supported for haversine distance. Returning None.")
        return None, 0
    start_time = time.time()
    with numba_global_lock:
        print('calculating tsne')
        emb = TSNE(n_components=2, random_state=42, metric=distance).fit_transform(X)
        result = np.array(emb)
        print('tsne calculated')
    return result, time.time() - start_time


def compute_umap(X, distance):
    start_time = time.time()
    with numba_global_lock:
        print('calculating umap')
        reducer = umap_lib.UMAP(n_components=2, random_state=42, output_metric=distance)
        emb = reducer.fit_transform(X)
        result = np.array(emb)
        print('umap calculated')
    if distance == 'haversine':
        x = np.arctan2(np.sin(result[:, 0]) * np.cos(result[:, 1]), np.sin(result[:, 0]) * np.sin(result[:, 1]))
        y = -np.arccos(np.cos(result[:, 0]))
        result = np.column_stack((x, y))
    return result, time.time() - start_time

def create_datapoint_image(data_point, size=(20, 20)):
    """Create a small image representation of a datapoint."""
    # Create a cache key based on the data point and size
    cache_key = (hash(data_point.tobytes()), size)

    # Check if we have this image cached
    if cache_key in _image_cache:
        return _image_cache[cache_key]

    # Normalize the data point to 0-1 range
    normalized = (data_point - data_point.min()) / (data_point.max() - data_point.min())

    # Reshape if needed (assuming square image)
    side_length = int(np.sqrt(len(normalized)))
    if side_length * side_length == len(normalized):
        img_data = normalized.reshape(side_length, side_length)
        # Use grayscale colormap for image datasets
        cmap = 'gray'
        # Adjust figure size based on the actual image dimensions
        if side_length == 8:  # Digits dataset
            fig_size = (size[0]/50, size[1]/50)  # Smaller for 8x8
        else:  # MNIST/Fashion MNIST/Elephant (28x28)
            fig_size = (size[0]/25, size[1]/25)  # Larger for 28x28
    else:
        # If not a perfect square, create a rectangular image
        img_data = normalized.reshape(-1, 8)  # Arbitrary width of 8
        # Use viridis for non-image datasets
        cmap = 'viridis'
        fig_size = (size[0]/100, size[1]/100)

    # Create the image with higher DPI for sharper pixels
    plt.figure(figsize=fig_size, dpi=300)  # Increased DPI from 100 to 300
    plt.imshow(img_data, cmap=cmap, interpolation='nearest')  # Use nearest neighbor interpolation
    plt.axis('off')

    # Convert to base64
    buf = io.BytesIO()
    plt.savefig(buf, format='png', bbox_inches='tight', pad_inches=0, dpi=300)
    plt.close()
    buf.seek(0)
    img_str = base64.b64encode(buf.read()).decode()
    img_data_url = f"data:image/png;base64,{img_str}"

    # Cache the result
    _image_cache[cache_key] = img_data_url

    # Limit cache size to prevent memory issues
    if len(_image_cache) > 1000:
        # Remove oldest entries (simple FIFO)
        oldest_keys = list(_image_cache.keys())[:100]
        for key in oldest_keys:
            del _image_cache[key]

    return img_data_url

def create_animated_figure(embedding, y, title, label_name):
    n_frames = min(400, len(embedding))
    frames = []
    # Use y for all frames (assume y is static)
    point_indices = np.arange(len(y))
    # Initial frame
    df0 = pd.DataFrame({
        'x': embedding[0][:, 0],
        'y': embedding[0][:, 1],
        'color': y.astype(str),
        'color_num': y.astype(int) if np.issubdtype(y.dtype, np.integer) else pd.factorize(y)[0],
        'point_index': point_indices,
        'label': y.astype(str)
    })
    # Use a consistent color palette for both px.scatter and go.Scatter
    color_palette = px.colors.qualitative.Light24

    # Compute global min/max for all frames for fixed axes
    all_x = np.concatenate([emb[:, 0] for emb in embedding[:n_frames]])
    all_y = np.concatenate([emb[:, 1] for emb in embedding[:n_frames]])
    x_range = [float(all_x.min()), float(all_x.max())]
    y_range = [float(all_y.min()), float(all_y.max())]

    fig = px.scatter(
        df0,
        x='x',
        y='y',
        color='color',
        custom_data=['point_index', 'label'],
        title=title,
        labels={'x': 'Component 1', 'y': 'Component 2', 'color': label_name},
        color_discrete_sequence=color_palette,
        range_x=x_range,
        range_y=y_range
    )
    # Build frames
    for i in range(n_frames):
        dfi = pd.DataFrame({
            'x': embedding[i][:, 0],
            'y': embedding[i][:, 1],
            'color': y.astype(str),
            'color_num': y.astype(int) if np.issubdtype(y.dtype, np.integer) else pd.factorize(y)[0],
            'point_index': point_indices,
            'label': y.astype(str)
        })
        scatter = go.Scatter(
            x=dfi['x'],
            y=dfi['y'],
            mode='markers',
            marker=dict(
                color=dfi['color_num'],
                colorscale=color_palette,
                cmin=0,
                cmax=len(color_palette) - 1
            ),
            customdata=np.stack([dfi['point_index'], dfi['label']], axis=-1),
            showlegend=False,
            hovertemplate="Class: %{customdata[1]}<br>Index: %{customdata[0]}<br>X: %{x}<br>Y: %{y}<extra></extra>"
        )
        frames.append(go.Frame(data=[scatter], name=str(i)))
    fig.frames = frames

    # Add animation slider
    sliders = [{
        "steps": [
            {
                "args": [
                    [str(k)],
                    {
                        "frame": {"duration": 0, "redraw": True},
                        "mode": "immediate",
                        "transition": {"duration": 0}
                    }
                ],
                "label": str(k),
                "method": "animate"
            } for k in range(n_frames)
        ],
        "transition": {"duration": 0},
        "x": 0.1,
        "y": 0,
        "currentvalue": {"font": {"size": 14}, "prefix": "Frame: ", "visible": True, "xanchor": "center"},
        "len": 0.9
    }]
    fig.update_layout(
        updatemenus=[{
            "type": "buttons",
            "buttons": [
                {
                    "args": [
                        None,
                        {
                            "frame": {"duration": 50, "redraw": True},
                            "fromcurrent": True,
                            "transition": {"duration": 0}
                        }
                    ],
                    "label": "Play",
                    "method": "animate"
                },
                {
                    "args": [
                        [None],
                        {
                            "frame": {"duration": 0, "redraw": True},
                            "mode": "immediate",
                            "transition": {"duration": 0}
                        }
                    ],
                    "label": "Pause",
                    "method": "animate"
                }
            ],
            "direction": "left",
            "pad": {"r": 10, "t": 70},
            "showactive": False,
            "x": 0.1,
            "y": 0,
            "xanchor": "right",
            "yanchor": "top"
        }],
        sliders=sliders,
        margin=dict(l=5, r=5, t=50, b=5)
    )
    return fig


def create_figure(embedding, y, title, label_name, X=None, is_thumbnail=False, show_images=False, class_names=None, n_added=0):
    if embedding is None or len(embedding) == 0 or embedding.shape[-1] < 2:
        return px.scatter(title=f"{title} (no data)")

    if 'trimap' in title.lower():
        if show_images or is_thumbnail or n_added > 0:
            embedding = embedding[-1]
            print("Using last frame of TRIMAP embedding for visualization")

    # Create a list of customdata for each point, including the point index
    point_indices = np.arange(len(y))

    # If class_names is not provided, use unique values in y as strings
    if class_names is None:
        unique_classes = np.unique(y)
        class_names = [str(c) for c in unique_classes]

    # Map y to class names for legend
    y_int = y.astype(int)
    y_labels = [class_names[i] if 0 <= i < len(class_names) else str(i) for i in y_int]

    unique_labels = pd.Series(y_labels).unique()
    color_seq = px.colors.qualitative.Plotly
    color_map = {label: color_seq[i % len(color_seq)] for i, label in enumerate(sorted(unique_labels))}
    n_original = len(y) - n_added
    sections = [slice(0, n_original)]

    visualize_added_samples = n_added > 0 and embedding.shape[0] == X.shape[0]
    if visualize_added_samples:
        sections.append(slice(n_original, None))

    data_frames = []
    for section in sections:
        df = pd.DataFrame({
            'x': embedding[section, 0],
            'y': embedding[section, 1],
            'point_index': point_indices[section],
            'label': y_labels[section]
        })
        df['color'] = df['label'].map(color_map)
        data_frames.append(df)

    # Set category order for consistent color mapping
    category_orders = {'color': class_names}

    # Check if we should show images and if we have image data
    df = data_frames[0]
    if show_images and X is not None and len(X) > 0:
        if len(X[0]) in [64, 784]:
            max_images = 100
            if len(X) > max_images:
                step = len(X) // max_images
                indices_to_show = list(range(0, len(X), step))[:max_images]
                print(f"Showing {len(indices_to_show)} images out of {len(X)} total points ({len(indices_to_show)/len(X)*100:.1f}%)")
            else:
                indices_to_show = list(range(len(X)))
                print(f"Showing all {len(indices_to_show)} images")
            images = []
            for i in indices_to_show:
                img_str = create_datapoint_image(X[i], size=(15, 15))
                images.append(img_str)
            fig = px.scatter(
                df,
                x='x',
                y='y',
                color='label',
                custom_data=['point_index', 'label'],
                title=title,
                labels={'x': 'Component 1', 'y': 'Component 2', 'label': 'Class'},
                category_orders=category_orders
            )
            fig.update_traces(
                marker=dict(
                    size=15,
                    sizeref=1,
                    sizemin=5,
                    sizemode='diameter'
                ),
                selector=dict(type='scatter')
            )
            for i, (idx, img_str) in enumerate(zip(indices_to_show, images)):
                x, y = df.iloc[idx]['x'], df.iloc[idx]['y']
                x_range = df['x'].max() - df['x'].min()
                y_range = df['y'].max() - df['y'].min()
                base_size = max(x_range, y_range) * 0.04
                fig.add_layout_image(
                    dict(
                        source=img_str,
                        xref="x",
                        yref="y",
                        x=x,
                        y=y,
                        sizex=base_size,
                        sizey=base_size,
                        xanchor="center",
                        yanchor="middle"
                    )
                )
        else:
            fig = px.scatter(
                df,
                x='x',
                y='y',
                color='label',
                custom_data=['point_index', 'label'],
                title=title,
                labels={'x': 'Component 1', 'y': 'Component 2', 'label': 'Class'},
                category_orders=category_orders
            )
    else:
        fig = px.scatter(
            df,
            x='x',
            y='y',
            color='label',
            custom_data=['point_index', 'label'],
            title=title,
            labels={'x': 'Component 1', 'y': 'Component 2', 'label': 'Class'},
            category_orders=category_orders
        )


    # Additional points
    if visualize_added_samples:
        add_new_data_to_fig(fig, data_frames[1], color_map)

    if is_thumbnail:
        fig.update_layout(
            margin=dict(l=0, r=0, t=0, b=0),
            xaxis=dict(showticklabels=False, visible=False),
            yaxis=dict(showticklabels=False, visible=False),
            showlegend=False,
            hovermode=False
        )
    else:
        df = data_frames[0]
        fig.add_trace(invisible_interactable_layer(df['x'].min(), df['x'].max(), df['y'].min(), df['y'].max()))
        fig.update_layout(
            margin=dict(l=5, r=5, t=50, b=5)
        )
    return fig

def create_metadata_display(dataset_name, data):
    # This function is now mostly for the dataset-level metadata, not point-level
    return html.Div([
        html.H4(f"Dataset: {dataset_name}"),
        # information abou the dataset
        # html.P(f"{}
        html.P(f"Number of samples: {data.data.shape[0]}"),
        html.P(f"Number of features: {data.data.shape[1]}"),
        html.P(f"Number of classes: {len(np.unique(data.target))}")
    ])

def register_callbacks(app):
    @app.callback(
        Output('main-graph-static', 'figure'),
        Output('main-graph-static', 'style'),
        Output('main-graph-animated', 'figure'),
        Output('main-graph-animated', 'style'),
        Output('trimap-thumbnail', 'figure'),
        Output('tsne-thumbnail', 'figure'),
        Output('umap-thumbnail', 'figure'),
        Output('umap-warning', 'children'),
        Output('metadata-display', 'children'),
        Output('embedding-cache', 'data'),
        Output('trimap-timing', 'children'),
        Output('tsne-timing', 'children'),
        Output('umap-timing', 'children'),
        Output('calculation-status', 'children'),
        Input('dataset-dropdown', 'value'),
        Input('recalculate-switch', 'value'),
        Input('dots-images-switch', 'value'),
        Input('trimap-thumbnail-click', 'n_clicks'),
        Input('tsne-thumbnail-click', 'n_clicks'),
        Input('umap-thumbnail-click', 'n_clicks'),
        State('embedding-cache', 'data'),
<<<<<<< HEAD
        State('added-data-cache', 'data'),
        Input('dist-dropdown', 'value')
=======
        State('added-data-cache', 'data')
>>>>>>> 5226eac3
    )
    def update_graphs(dataset_name, recalculate_flag, show_images, trimap_n_clicks, tsne_n_clicks, umap_n_clicks, cached_embeddings,
                      added_data_cache, distance):
        if not dataset_name:
            empty_fig = px.scatter(title="No dataset selected")
            return (
                empty_fig, {'display': 'block'},
                {}, {'display': 'none'},
                empty_fig, empty_fig, empty_fig,
                "", "", {}, "", "", ""
            )

        # Handle None value for show_images (default to False)
        if show_images is None:
            show_images = False

        # Get the dataset
        X, y, data = get_dataset(dataset_name)

        # Initialize embeddings dictionary if not exists
        if cached_embeddings is None:
            cached_embeddings = {}

        # Determine which method was clicked
        ctx = callback_context
        if not ctx.triggered:
            method = 'trimap'  # Default method
        else:
            trigger_id = ctx.triggered[0]['prop_id'].split('.')[0]
            if trigger_id == 'trimap-thumbnail-click':
                method = 'trimap'
            elif trigger_id == 'tsne-thumbnail-click':
                method = 'tsne'
            elif trigger_id == 'umap-thumbnail-click':
                method = 'umap'
            else:
                method = 'trimap'  # Default method

        # Initialize timing variables
        trimap_time = 0
        tsne_time = 0
        umap_time = 0

        # Function to compute or load embeddings
        def get_embedding(method_name, compute_func, *args):
            nonlocal trimap_time, tsne_time, umap_time

            # Check if we should use saved embeddings
            if not recalculate_flag and embedding_exists(dataset_name, method_name, distance):
                embedding, metadata = load_embedding(dataset_name, method_name, distance)
                if embedding is not None:
                    # Update timing from metadata if available
                    if metadata and 'time' in metadata:
                        if method_name == 'trimap':
                            trimap_time = metadata['time']
                        elif method_name == 'tsne':
                            tsne_time = metadata['time']
                        elif method_name == 'umap':
                            umap_time = metadata['time']
                    print(f"Using saved {method_name} embedding")
                    return embedding

            # Only compute new embedding if recalculate is True or no saved embedding exists
            if recalculate_flag or not embedding_exists(dataset_name, method_name, distance):
                print(f"Computing new {method_name} embedding")
                embedding, compute_time = compute_func(*args)

                # Save the embedding if computation was successful
                if embedding is not None:
                    metadata = {'time': compute_time}
                    save_embedding(dataset_name, method_name, embedding, distance, metadata)

                    # Update timing
                    if method_name == 'trimap':
                        trimap_time = compute_time
                    elif method_name == 'tsne':
                        tsne_time = compute_time
                    elif method_name == 'umap':
                        umap_time = compute_time

                return embedding

            return None  # Return None if no embedding is available and we're not computing

        # Get embeddings for all methods
        trimap_emb = get_embedding('trimap', compute_trimap, X, distance)
        tsne_emb = get_embedding('tsne', compute_tsne, X, distance)
        umap_emb = get_embedding('umap', compute_umap, X, distance)

        # Get class names for legend
        class_names = getattr(data, 'target_names', None)

        n_added = 0
        for source in ['user_generated', 'augmented']:
            if source in added_data_cache: # cache not empty
                if source == 'user_generated':
                    X_add = np.array(added_data_cache['user_generated'])
                    y_add = np.zeros(X_add.shape[0]) - 1
                else:
                    X_add, y_add = added_data_cache['augmented']
                n_added += len(X_add)
                X = np.concatenate((X, X_add), axis=0)
                y = np.concatenate((y, y_add), axis=0)
                trimap_emb = dynamically_add(trimap_emb, X)

        is_animated = None
        # return create_animated_figure(embedding, y, title, label_name)
        if method != 'trimap' or n_added!=0 or  show_images:
            is_animated = False
            # Create static figures
            main_fig_static = create_figure(
                trimap_emb if method == 'trimap' else tsne_emb if method == 'tsne' else umap_emb,
                y,
                f"{method.upper()} Embedding of {dataset_name}",
                "Class",
                X,
                show_images=show_images,
                class_names=class_names,
                n_added=n_added
            )
            main_fig_animated = {}
        else:
            is_animated = True
            main_fig_static = {}
            main_fig_animated = create_animated_figure(trimap_emb, y, f"TRIMAP Embedding of {dataset_name}", 'Class')

        trimap_fig = create_figure(trimap_emb, y, "TRIMAP", "Class", X, is_thumbnail=True, show_images=False, class_names=class_names, n_added=n_added)
        tsne_fig = create_figure(tsne_emb, y, "t-SNE", "Class", X, is_thumbnail=True, show_images=False, class_names=class_names, n_added=n_added)
        umap_fig = create_figure(umap_emb, y, "UMAP", "Class", X, is_thumbnail=True, show_images=False, class_names=class_names, n_added=n_added)

        # UMAP warning
        umap_warning = "" if umap_available else "UMAP is not available. Please install it using: pip install umap-learn"

        # Metadata display
        metadata = create_metadata_display(dataset_name, data)

        # Update cache only if we have new embeddings
        if recalculate_flag:
            cached_embeddings[dataset_name] = {
                'trimap': trimap_emb.tolist() if trimap_emb is not None else None,
                'tsne': tsne_emb.tolist() if tsne_emb is not None else None,
                'umap': umap_emb.tolist() if umap_emb is not None else None
            }
<<<<<<< HEAD

        # Show/hide graphs based on is_animated
        if is_animated:
            static_style = {'display': 'none'}
            animated_style = {'display': 'block'}
        else:
            static_style = {'display': 'block'}
            animated_style = {'display': 'none'}

        return (
            main_fig_static,
            static_style,
            main_fig_animated,
            animated_style,
            trimap_fig,
            tsne_fig,
            umap_fig,
            umap_warning,
            metadata,
            cached_embeddings,
            f"TRIMAP: {trimap_time:.2f}s",
            f"t-SNE: {tsne_time:.2f}s",
            f"UMAP: {umap_time:.2f}s"
        )
=======
>>>>>>> 5226eac3

        ctx = callback_context
        if not ctx.triggered:
            calc_status = f"Loaded dataset {dataset_name}" # Initial state, no message
        
        trigger_id = ctx.triggered[0]['prop_id'].split('.')[0]

        # For dataset loading
        if trigger_id == 'dataset-dropdown':
            calc_status = f"Loaded dataset {dataset_name}"

        # For recalculation
        elif trigger_id == 'recalculate-switch' and recalculate_flag:
<<<<<<< HEAD
            return f"Recalculating embeddings for {dataset_name}..."

=======
            calc_status = f"Recalculated embeddings for {dataset_name}"
        
>>>>>>> 5226eac3
        # For thumbnail clicks
        elif trigger_id in ['trimap-thumbnail-click', 'tsne-thumbnail-click', 'umap-thumbnail-click']:
            method_name = trigger_id.replace('-thumbnail-click', '').upper()
            calc_status = f"Calculated {method_name} embedding"
        
        
        return (
            main_fig,
            trimap_fig,
            tsne_fig,
            umap_fig,
            umap_warning,
            metadata,
            cached_embeddings,
            f"TRIMAP: {trimap_time:.2f}s",
            f"t-SNE: {tsne_time:.2f}s",
            f"UMAP: {umap_time:.2f}s",
            calc_status
        )

    @app.callback(
        Output('selected-image', 'src'),
        Output('selected-image', 'style'),
        Output('no-image-message', 'style'),
        Output('coordinates-display', 'children'),
        Output('point-metadata', 'children'),
        Output('click-message', 'style'),
        Output('generative-mode-placeholder', 'style'),
        Input('main-graph-static', 'clickData'),
        Input('generative-mode-state', 'data'),
        State('dataset-dropdown', 'value'),
        State('main-graph-static', 'figure'),
        State('embedding-cache', 'data')
    )
    def display_clicked_point(clickData, generative_state, dataset_name, figure, embedding_cache):
        enabled = generative_state.get('enabled', False) if generative_state else False

        if not clickData:
            # Return default states when nothing is clicked
            return (
                '',  # selected-image src
                get_image_style('none'),  # selected-image style
                get_no_image_message_style('block'),  # no-image-message style
                "",  # coordinates-display children
                "",  # point-metadata children
                {'display': 'block', 'text-align': 'center', 'padding': '0.5rem', 'margin-bottom': '0.5rem',
                 'color': '#666'},  # click-message style
                get_generative_placeholder_style('none')  # generative-mode-placeholder style
            )

        if enabled:
            x_coord = clickData['points'][0]['x']
            y_coord = clickData['points'][0]['y']
            X, _, _ = get_dataset(dataset_name)
            embedding, _ = load_embedding(dataset_name, 'trimap')
            sample = generate_sample(x_coord, y_coord, X, embedding)
            img_str = encode_img_as_str(sample, dataset_name)
            # In generative mode, show placeholder and hide other image elements
            return (
                f'data:image/png;base64,{img_str}',
                get_image_style('none'), # selected-image style
                get_no_image_message_style('none'), # no-image-message style
                "", # coordinates-display children
                "", # point-metadata children
                {'display': 'none'}, # click-message style
                get_generative_placeholder_style('block') # generative-mode-placeholder style
            )

        # Defensive: check for 'customdata' in clickData['points'][0]
        point_data = clickData['points'][0]
        if 'customdata' in point_data:
            point_index = int(point_data['customdata'][0])
            digit_label = point_data['customdata'][1]
        else:
            # Fallback: try to use pointNumber or index
            point_index = point_data.get('pointIndex', 0)
            # Try to get the class label from the color/category
            digit_label = point_data.get('curveNumber', '')
            # If color/class name is present in 'text' or 'label', use it
            digit_label = point_data.get('label', point_data.get('text', str(point_index)))
        X, y, data = get_dataset(dataset_name)

        # Get features to display from configuration or use default feature names
        features_to_display = DATASET_FEATURES.get(dataset_name, getattr(data, 'feature_names', [f'Feature {i}' for i in range(X.shape[1])]))

        # Get the real class label
        if hasattr(data, 'target_names'):
            # If y is integer index, map to class name
            class_label = data.target_names[y[point_index]] if int(y[point_index]) < len(data.target_names) else str(y[point_index])
        else:
            class_label = f"Class {y[point_index]}"

        # Get the coordinates from the figure
        x_coord = point_data['x']
        y_coord = point_data['y']

        # Create coordinates display with all requested fields
        coordinates_table = html.Table([
            html.Thead(
                html.Tr([
                    html.Th("Property", style=CELL_STYLE),
                    html.Th("Value", style=CELL_STYLE_RIGHT)
                ])
            ),
            html.Tbody([
                html.Tr([
                    html.Td("Sample", style=CELL_STYLE),
                    html.Td(f"#{point_index}", style=CELL_STYLE_RIGHT)
                ]),
                html.Tr([
                    html.Td("Class", style=CELL_STYLE),
                    html.Td(class_label, style=CELL_STYLE_RIGHT)
                ]),
                html.Tr([
                    html.Td("Label", style=CELL_STYLE),
                    html.Td(digit_label, style=CELL_STYLE_RIGHT)
                ]),
                html.Tr([
                    html.Td("X Coordinate", style=CELL_STYLE),
                    html.Td(f"{x_coord:.4f}", style=CELL_STYLE_RIGHT)
                ]),
                html.Tr([
                    html.Td("Y Coordinate", style=CELL_STYLE),
                    html.Td(f"{y_coord:.4f}", style=CELL_STYLE_RIGHT)
                ])
            ])
        ], style=TABLE_STYLE)

        # Create metadata table
        metadata_table = html.Table([
            html.Thead(
                html.Tr([
                    html.Th("Feature", style=CELL_STYLE),
                    html.Th("Value", style=CELL_STYLE_RIGHT)
                ])
            ),
            html.Tbody([
                html.Tr([
                    html.Td(name, style=CELL_STYLE),
                    html.Td(f"{value:.4f}", style=CELL_STYLE_RIGHT)
                ])
                for name, value in zip(features_to_display, X[point_index][:len(features_to_display)])
            ])
        ], style=TABLE_STYLE)

        # For image datasets (Digits, MNIST, Fashion MNIST, Elephant), create and display the image
        if dataset_name in ["Digits", "MNIST", "Fashion MNIST", "Elephant"]:
            img_str = encode_img_as_str(X[point_index], dataset_name)

            # For image-only datasets, show empty metadata
            if dataset_name in IMAGE_ONLY_DATASETS:
                metadata_content = html.Div("No meaningful metadata to display for image data",
                                          style=EMPTY_METADATA_STYLE)
            else:
                metadata_content = metadata_table

            return (
                f'data:image/png;base64,{img_str}',
                get_image_style('block'),
                get_no_image_message_style('none'),
                coordinates_table,
                metadata_content,
                {'display': 'none'}, # Hide click message
                get_generative_placeholder_style('none') # Hide generative mode placeholder
            )

        # For other datasets, show no image message and metadata
        # For image-only datasets, show empty metadata
        if dataset_name in IMAGE_ONLY_DATASETS:
            metadata_content = html.Div("No meaningful metadata to display for image data",
                                      style=EMPTY_METADATA_STYLE)
        else:
            metadata_content = metadata_table

        return (
            '',
            get_image_style('none'),
            get_no_image_message_style('block'),
            coordinates_table,
            metadata_content,
            {'display': 'none'}, # Hide click message
            get_generative_placeholder_style('none') # Hide generative mode placeholder
        )

    # Callbacks for the new UI elements in the left panel

    # Generative Mode Button Toggle
    @app.callback(
        Output('generative-mode-btn', 'color'),
        Output('generative-mode-btn', 'children'),
        Output('generative-mode-state', 'data'),
        Input('generative-mode-btn', 'n_clicks'),
        State('generative-mode-state', 'data'),
        prevent_initial_call=True
    )
    def toggle_generative_mode(n_clicks, current_state):
        if n_clicks is None:
            return 'secondary', [html.I(className="fas fa-lightbulb me-2"), "Generative Mode"], {'enabled': False}

        # Toggle the state
        new_enabled = not current_state.get('enabled', False)

        if new_enabled:
            return 'success', [html.I(className="fas fa-lightbulb me-2"), "Generative Mode (ON)"], {'enabled': True}
        else:
            return 'secondary', [html.I(className="fas fa-lightbulb me-2"), "Generative Mode"], {'enabled': False}

    # Callback to show/hide iterative slider based on generative mode
    @app.callback(
        Output('iteration-slider', 'className'),
        Output('slider-play-btn', 'style'),
        Input('generative-mode-state', 'data'),
        prevent_initial_call=False
    )
    def toggle_iterative_slider(generative_state):
        enabled = generative_state.get('enabled', False) if generative_state else False

        if enabled:
            # Hide the slider and play button when generative mode is on
            return 'mb-3 d-none', {'display': 'none'}
        else:
            # Show the slider and play button when generative mode is off
            return 'mb-3', {'display': 'block'}


    # Layer Buttons (Mutually Exclusive)
    @app.callback(
        [Output(f'layer-opt{i}-btn', 'className') for i in range(1, 4)],
        [Input(f'layer-opt{i}-btn', 'n_clicks') for i in range(1, 4)],
        prevent_initial_call=True
    )
    def select_layer(*n_clicks):
        ctx = callback_context
        if not ctx.triggered:
            # Default state, make the first one selected
            classes = ['control-button'] * 3
            classes[0] = 'control-button selected'
            return classes

        button_id = ctx.triggered[0]['prop_id'].split('.')[0]
        classes = ['control-button'] * 3

        if button_id == 'layer-opt1-btn':
            classes[0] = 'control-button selected'
        elif button_id == 'layer-opt2-btn':
            classes[1] = 'control-button selected'
        elif button_id == 'layer-opt3-btn':
            classes[2] = 'control-button selected'
        return classes

    # Method Buttons (Mutually Exclusive)
    @app.callback(
        Output('tsne-thumbnail-click', 'className'),
        Output('umap-thumbnail-click', 'className'),
        Output('trimap-thumbnail-click', 'className'),
        Input('tsne-thumbnail-click', 'n_clicks'),
        Input('umap-thumbnail-click', 'n_clicks'),
        Input('trimap-thumbnail-click', 'n_clicks'),
        prevent_initial_call=True
    )
    def select_method_button(tsne_n_clicks, umap_n_clicks, trimap_n_clicks):
        ctx = callback_context
        if not ctx.triggered:
            # Default state, TRIMAP is initially selected
            return "method-button-container thumbnail-button mb-3", "method-button-container thumbnail-button mb-3", "method-button-container thumbnail-button mb-3 selected"

        button_id = ctx.triggered[0]['prop_id'].split('.')[0]

        tsne_class = "method-button-container thumbnail-button mb-3"
        umap_class = "method-button-container thumbnail-button mb-3"
        trimap_class = "method-button-container thumbnail-button mb-3"

        if button_id == 'tsne-thumbnail-click':
            tsne_class = "method-button-container thumbnail-button mb-3 selected"
        elif button_id == 'umap-thumbnail-click':
            umap_class = "method-button-container thumbnail-button mb-3 selected"
        elif button_id == 'trimap-thumbnail-click':
            trimap_class = "method-button-container thumbnail-button mb-3 selected"

        return tsne_class, umap_class, trimap_class

    # Callback for Upload Custom Dataset dropdown option
    @app.callback(
        Output('umap-warning', 'children', allow_duplicate=True),
        Input('dataset-dropdown', 'value'),
        prevent_initial_call=True
    )
    def handle_custom_dataset_upload_dropdown(dataset_value):
        if dataset_value == 'custom_upload':
            return "Please use the 'Upload new datapoint' button to upload a custom dataset."
        return ""

    # Callback for Upload New Datapoint button
    @app.callback(
        Output('image-display', 'style'),
        Output('image-draw', 'style'),
        Input('upload-new-datapoint-btn', 'n_clicks'),
        prevent_initial_call=True
    )
    def handle_upload_new_datapoint_button(n_clicks):
        # Dynamic transforms
        style1 = {'height': '0', 'border': '1px solid #dee2e6', 'padding': '1rem', 'margin-bottom': '0.5rem',
                  'display': 'block', 'visibility': 'hidden'}
        style2 = style1.copy()
        style2['height'] = '56vh'
        style2['visibility'] = 'visible'
        if n_clicks % 2 == 0:
            style1, style2 = style2, style1
        return style1, style2

    @app.callback(
        Output('canvas', 'json_data'),  # Clear the canvas
        Output('added-data-cache', 'data', allow_duplicate=True),  # Store processed data
        Input('submit_drawing', 'n_clicks'),
        State('canvas', 'json_data'),
        State('added-data-cache', 'data'),
        State('dataset-dropdown', 'value'),
        prevent_initial_call=True
    )
    def submit_and_clear(n_clicks, json_data, added_data_cache, dataset_name):
        if not json_data:
            return dash.no_update, dash.no_update

        canvas_shape = (500, 500)
        mask = parse_jsonstring(json_data, canvas_shape)

        # Crop to content
        ys, xs = np.where(mask)
        left, right = xs.min(), xs.max()
        top, bottom = ys.min(), ys.max()
        width, height = right - left, bottom - top
        largest_dim = max(width, height)
        pad = (largest_dim - width) / 2, (largest_dim - height) / 2
        mask = mask[left - ceil(pad[0]):right + floor(pad[0]), top - ceil(pad[1]):bottom + floor(pad[1])]

        processed = mask.astype(float)
        img_shape = dataset_shape(dataset_name)

        processed = cv2.resize(processed, img_shape)
        processed = np.reshape(processed, -1)
        if 'user_generated' not in added_data_cache:
            added_data_cache['user_generated'] = []
        added_data_cache['user_generated'].append(processed)

        return "", added_data_cache

    @app.callback(
        Output('added-data-cache', 'data', allow_duplicate=True),  # Store processed data
        Input('brightness-slider', 'value'),
        Input('contrast-slider', 'value'),
        State('added-data-cache', 'data'),
        State('dataset-dropdown', 'value'),
        prevent_initial_call=True
    )
    def augment_data(brightness, contrast, data_cache, dataset_name, n_samples=100):
        X, y, _ = get_dataset(dataset_name)
        random_indices = np.random.choice(len(X), n_samples, replace=False)
        X, y = X[random_indices], y[random_indices]
        X = contrast * X + (brightness - 1)
        X = np.clip(X, 0, 1).astype(float)
        data_cache['augmented'] = (X, y)
        return data_cache

    # Callback to show/hide metadata row based on dataset type
    @app.callback(
        Output('point-metadata-row', 'style'),
        Input('dataset-dropdown', 'value'),
        prevent_initial_call=False
    )
    def toggle_metadata_row(dataset_name):
        if dataset_name in IMAGE_ONLY_DATASETS:
            # Hide the metadata row for image-only datasets
            return {'display': 'none'}
        else:
            # Show the metadata row for datasets with meaningful features
            return {'display': 'block'}
    
    @app.callback(
        Output("full-grid-container", "style"),
        [
            Input("full-grid-btn", "n_clicks"),
            Input("main-graph", "clickData")  
        ],
        State("full-grid-container", "style"),
        prevent_initial_call=True
    )
    def toggle_full_grid(n_clicks, click_data, current_style):
        triggered = callback_context.triggered_id

        if triggered == "full-grid-btn":
            # Toggle the grid open/close
            if current_style and current_style.get("display") == "block":
                return {"display": "none"}
            return {"display": "block"}

        elif triggered == "main-graph" and click_data is not None:
            # Hide grid after clicking on image
            return {"display": "none"}

        return current_style

    @app.callback(
        Output("full-grid-container", "children"),
        Input("full-grid-btn", "n_clicks"),
        State("dataset-dropdown", "value"),
        prevent_initial_call=True
    )
    def generate_full_grid(n_clicks, dataset_name):
        X, y, data = get_dataset(dataset_name)
        if dataset_name not in IMAGE_ONLY_DATASETS:
            return html.Div("Full grid only available for image datasets.")
        
        return html.Div([
            html.Img(src=create_datapoint_image(X[i]), style={'width': '40px', 'margin': '2px'})
            for i in range(min(len(X), 300))  # Limit for performance
        ], style={'display': 'grid', 'gridTemplateColumns': 'repeat(auto-fill, 40px)', 'gap': '4px'})


    # Existing callbacks (ensure they are still present after the edit)

    # Main callback to update graphs and metadata based on dataset-dropdown
    # ... (existing update_graphs and update_calculation_message) ...
    # (No changes to the existing update_graphs and update_calculation_message, but keeping this comment for clarity)

    # Note: The callbacks for top-grid and bottom-grid buttons were removed in the layout update.
    # If new buttons are added that need similar functionality, new callbacks will be needed.<|MERGE_RESOLUTION|>--- conflicted
+++ resolved
@@ -96,21 +96,21 @@
         response = requests.get(url)
         response.raise_for_status()  # Raise an exception for bad status codes
         img = Image.open(BytesIO(response.content))
-
+        
         # Convert to grayscale and resize
         img = img.convert('L')
         img = img.resize((28, 28))
-
+        
         # Convert to numpy array
         base_img = np.array(img)
-
+        
         # Create variations of the image
         n_samples = 10  # Create 10 variations
         X = np.zeros((n_samples, 784))  # 28x28 = 784 pixels
-
+        
         # Original image
         X[0] = base_img.reshape(-1)
-
+        
         # Create variations with different transformations
         for i in range(1, n_samples):
             # Random rotation
@@ -123,9 +123,9 @@
             noise = np.random.normal(0, 10, adjusted.shape).astype(np.uint8)
             noisy = np.clip(adjusted + noise, 0, 255).astype(np.uint8)
             X[i] = noisy.reshape(-1)
-
+        
         y = np.zeros(n_samples)  # All samples are class 0 (elephant)
-
+        
         # Create a dataset-like object
         class Dataset:
             def __init__(self, data, target):
@@ -252,7 +252,7 @@
 
     # Normalize the data point to 0-1 range
     normalized = (data_point - data_point.min()) / (data_point.max() - data_point.min())
-
+    
     # Reshape if needed (assuming square image)
     side_length = int(np.sqrt(len(normalized)))
     if side_length * side_length == len(normalized):
@@ -275,7 +275,7 @@
     plt.figure(figsize=fig_size, dpi=300)  # Increased DPI from 100 to 300
     plt.imshow(img_data, cmap=cmap, interpolation='nearest')  # Use nearest neighbor interpolation
     plt.axis('off')
-
+    
     # Convert to base64
     buf = io.BytesIO()
     plt.savefig(buf, format='png', bbox_inches='tight', pad_inches=0, dpi=300)
@@ -599,12 +599,8 @@
         Input('tsne-thumbnail-click', 'n_clicks'),
         Input('umap-thumbnail-click', 'n_clicks'),
         State('embedding-cache', 'data'),
-<<<<<<< HEAD
         State('added-data-cache', 'data'),
         Input('dist-dropdown', 'value')
-=======
-        State('added-data-cache', 'data')
->>>>>>> 5226eac3
     )
     def update_graphs(dataset_name, recalculate_flag, show_images, trimap_n_clicks, tsne_n_clicks, umap_n_clicks, cached_embeddings,
                       added_data_cache, distance):
@@ -623,11 +619,11 @@
 
         # Get the dataset
         X, y, data = get_dataset(dataset_name)
-
+        
         # Initialize embeddings dictionary if not exists
         if cached_embeddings is None:
             cached_embeddings = {}
-
+        
         # Determine which method was clicked
         ctx = callback_context
         if not ctx.triggered:
@@ -642,16 +638,16 @@
                 method = 'umap'
             else:
                 method = 'trimap'  # Default method
-
+        
         # Initialize timing variables
         trimap_time = 0
         tsne_time = 0
         umap_time = 0
-
+        
         # Function to compute or load embeddings
         def get_embedding(method_name, compute_func, *args):
             nonlocal trimap_time, tsne_time, umap_time
-
+            
             # Check if we should use saved embeddings
             if not recalculate_flag and embedding_exists(dataset_name, method_name, distance):
                 embedding, metadata = load_embedding(dataset_name, method_name, distance)
@@ -666,7 +662,7 @@
                             umap_time = metadata['time']
                     print(f"Using saved {method_name} embedding")
                     return embedding
-
+            
             # Only compute new embedding if recalculate is True or no saved embedding exists
             if recalculate_flag or not embedding_exists(dataset_name, method_name, distance):
                 print(f"Computing new {method_name} embedding")
@@ -734,13 +730,13 @@
         trimap_fig = create_figure(trimap_emb, y, "TRIMAP", "Class", X, is_thumbnail=True, show_images=False, class_names=class_names, n_added=n_added)
         tsne_fig = create_figure(tsne_emb, y, "t-SNE", "Class", X, is_thumbnail=True, show_images=False, class_names=class_names, n_added=n_added)
         umap_fig = create_figure(umap_emb, y, "UMAP", "Class", X, is_thumbnail=True, show_images=False, class_names=class_names, n_added=n_added)
-
+        
         # UMAP warning
         umap_warning = "" if umap_available else "UMAP is not available. Please install it using: pip install umap-learn"
-
+        
         # Metadata display
         metadata = create_metadata_display(dataset_name, data)
-
+        
         # Update cache only if we have new embeddings
         if recalculate_flag:
             cached_embeddings[dataset_name] = {
@@ -748,7 +744,6 @@
                 'tsne': tsne_emb.tolist() if tsne_emb is not None else None,
                 'umap': umap_emb.tolist() if umap_emb is not None else None
             }
-<<<<<<< HEAD
 
         # Show/hide graphs based on is_animated
         if is_animated:
@@ -758,51 +753,30 @@
             static_style = {'display': 'block'}
             animated_style = {'display': 'none'}
 
+        ctx = callback_context
+        if not ctx.triggered:
+            calc_status = f"Loaded dataset {dataset_name}" # Initial state, no message
+
+        trigger_id = ctx.triggered[0]['prop_id'].split('.')[0]
+
+        # For dataset loading
+        if trigger_id == 'dataset-dropdown':
+            calc_status = f"Loaded dataset {dataset_name}"
+
+        # For recalculation
+        elif trigger_id == 'recalculate-switch' and recalculate_flag:
+            calc_status = f"Recalculated embeddings for {dataset_name}"
+
+        # For thumbnail clicks
+        elif trigger_id in ['trimap-thumbnail-click', 'tsne-thumbnail-click', 'umap-thumbnail-click']:
+            method_name = trigger_id.replace('-thumbnail-click', '').upper()
+            calc_status = f"Calculated {method_name} embedding"
+
         return (
             main_fig_static,
             static_style,
             main_fig_animated,
             animated_style,
-            trimap_fig,
-            tsne_fig,
-            umap_fig,
-            umap_warning,
-            metadata,
-            cached_embeddings,
-            f"TRIMAP: {trimap_time:.2f}s",
-            f"t-SNE: {tsne_time:.2f}s",
-            f"UMAP: {umap_time:.2f}s"
-        )
-=======
->>>>>>> 5226eac3
-
-        ctx = callback_context
-        if not ctx.triggered:
-            calc_status = f"Loaded dataset {dataset_name}" # Initial state, no message
-        
-        trigger_id = ctx.triggered[0]['prop_id'].split('.')[0]
-
-        # For dataset loading
-        if trigger_id == 'dataset-dropdown':
-            calc_status = f"Loaded dataset {dataset_name}"
-
-        # For recalculation
-        elif trigger_id == 'recalculate-switch' and recalculate_flag:
-<<<<<<< HEAD
-            return f"Recalculating embeddings for {dataset_name}..."
-
-=======
-            calc_status = f"Recalculated embeddings for {dataset_name}"
-        
->>>>>>> 5226eac3
-        # For thumbnail clicks
-        elif trigger_id in ['trimap-thumbnail-click', 'tsne-thumbnail-click', 'umap-thumbnail-click']:
-            method_name = trigger_id.replace('-thumbnail-click', '').upper()
-            calc_status = f"Calculated {method_name} embedding"
-        
-        
-        return (
-            main_fig,
             trimap_fig,
             tsne_fig,
             umap_fig,
@@ -1171,12 +1145,12 @@
         else:
             # Show the metadata row for datasets with meaningful features
             return {'display': 'block'}
-    
+
     @app.callback(
         Output("full-grid-container", "style"),
         [
             Input("full-grid-btn", "n_clicks"),
-            Input("main-graph", "clickData")  
+            Input("main-graph", "clickData")
         ],
         State("full-grid-container", "style"),
         prevent_initial_call=True
@@ -1206,7 +1180,7 @@
         X, y, data = get_dataset(dataset_name)
         if dataset_name not in IMAGE_ONLY_DATASETS:
             return html.Div("Full grid only available for image datasets.")
-        
+
         return html.Div([
             html.Img(src=create_datapoint_image(X[i]), style={'width': '40px', 'margin': '2px'})
             for i in range(min(len(X), 300))  # Limit for performance
