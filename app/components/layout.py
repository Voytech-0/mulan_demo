"""
Layout components for the MULAN demo app.
Defines the main application layout and UI components.
"""

from dash import html, dcc
import dash_bootstrap_components as dbc
from dash_canvas import DashCanvas
from .settings import (
    IMAGE_DISPLAY_CONTAINER_HEIGHT, SELECTED_IMAGE_STYLE, NO_IMAGE_MESSAGE_STYLE,
    GENERATIVE_PLACEHOLDER_STYLE, COORDINATES_DISPLAY_STYLE, METADATA_DISPLAY_STYLE,
    METADATA_DISPLAY_HEIGHT, BACKGROUND_COLOR, BORDER_COLOR
)
import pandas as pd


def create_dropdown(id_name, options, value, label, width=5):
    """Create a styled dropdown component."""
    return dbc.Col(dcc.Dropdown(
        id=id_name,
        options=options,  # type: ignore
        value=value,
        style={
            'backgroundColor': '#2c3e50',
            'color': 'white',
            'border': '1px solid #dee2e6'
        },
        className="dash-bootstrap-dropdown custom-dropdown",
        optionHeight=35,
        persistence=True,
        persistence_type='session'
    ), width=width)


def create_switch_row(label1, switch_id, label2, value=False):
    """Create a row with a switch between two labels."""
    return dbc.Row([
        dbc.Col(html.P(label1, className="mb-0 me-2 text-white"), width="auto"),
        dbc.Col(dbc.Switch(
            id=switch_id,
            value=value,
            className="me-2"
        ), width="auto"),
        dbc.Col(html.P(label2, className="mb-0 text-white"), width="auto"),
    ], align="center", justify="between", className="mb-3")


def create_thumbnail(method_name, graph_id, timing_id, click_id, is_selected=False):
    """Create a thumbnail component for a method."""
    return html.Div(
        id=click_id,
        className=f"method-button-container thumbnail-button mb-3{' selected' if is_selected else ''}",
        children=[
            html.H4(method_name, className="text-center mb-2"),
            html.Div(id=timing_id, className="timing-display"),
            dcc.Graph(
                id=graph_id,
                style={'height': '13vh'},
                config={'displayModeBar': False, 'staticPlot': True}
            )
        ]
    )


def create_layout(app):
    """Create the main application layout."""

    # Dataset options
    dataset_options = [
        {"label": name, "value": name} for name in [
            "Digits", "Iris", "Wine", "Breast Cancer",
            "MNIST", "Fashion MNIST", "Elephant"
        ]
    ] + [{"label": "Upload Custom Dataset", "value": "custom_upload"}]

    # Distance measure options
    distance_options = [{"label": name, "value": name} for name in ['euclidean', 'manhattan', 'haversine']]

    # Image space options
    image_space_options = [{"label": name, "value": name} for name in ["layer 1", "layer 2", "layer 3", "final layer"]]

    return html.Div([
        html.H1("Manifold Learning Visualizations", className="text-center mb-4"),
        dcc.Store(id='generative-mode-state', data={'enabled': False}),

        dbc.Row([
            # Left Column (4/12 width): Image display and Dataset Info
            dbc.Col([
<<<<<<< HEAD
                # Top-left corner buttons
                dbc.Row([
                    dbc.Col(dbc.Button(
                        [html.I(className="fas fa-plus me-2"), "Add New Datapoint"],
                        id="add-datapoint-btn",
                        color="primary",
                        className="me-2 control-button"
                    ), width="auto"),
                    dbc.Col(dbc.Button(
                        [html.I(className="fas fa-th-large me-2"), "Full Grid"],
                        id="full-grid-btn",
                        color="secondary",
                        className="control-button"
                    ), width="auto")
                ], className="mb-3"),
                # Image display container
=======
                # VISUAL MODE
>>>>>>> dc972344
                html.Div(
                    id='image-display',
                    children=[
                        html.Div(
                            id='click-message',
                            children="Click on a point in the graph to view its details",
                            style={'text-align': 'center', 'padding': '0.5rem', 'margin-bottom': '0.5rem', 'color': '#666'}
                        ),
                        dbc.Row([
                            dbc.Col([
                                dbc.Row([
                                    html.H5("Image", className="text-center mb-2"),
                                    html.Img(id='selected-image', src='', style=SELECTED_IMAGE_STYLE),
                                    html.Div(id='no-image-message', children="No image to display in this dataset", style=NO_IMAGE_MESSAGE_STYLE),
                                    html.Div(id='generative-mode-placeholder', children="Generative mode content will appear here", style=GENERATIVE_PLACEHOLDER_STYLE)
                                ]),
                                dbc.Row([
                                    html.H5("Coordinates", className="text-center mb-2"),
                                    html.Div(id='coordinates-display', style=COORDINATES_DISPLAY_STYLE)
                                ]),
                                dbc.Row([
                                    html.H5("Point Metadata", className="text-center mb-2"),
                                    html.Div(id='point-metadata', style=METADATA_DISPLAY_STYLE),
                                ], id='point-metadata-row')
                            ], width=12),
<<<<<<< HEAD
=======
        

>>>>>>> dc972344
                        ])
                    ],
                    style={'height': IMAGE_DISPLAY_CONTAINER_HEIGHT, 'border': f'1px solid {BORDER_COLOR}', 'padding': '1rem', 'margin-bottom': '0.5rem',
                           'visibility': 'visible'}
                ),
                # GENERATIVE MODE
                html.Div(
                    id='image-draw',
                    children=[
                        html.H2("Generate New Datapoints"),
                        DashCanvas(
                            id='canvas',
                            width=500,
                            height=5000,
                            lineWidth=50,
                            lineColor='black',
                            hide_buttons=['zoom', 'pan', 'reset', 'save', 'undo',
                                          'redo', 'line', 'select', 'rectangle', 'pencil'],  # remove all except pencil
                            tool='pencil',
                        ),
                        dbc.Button(
                            "Submit Drawing",
                            id="submit_drawing",
                            color="primary",
                            className="mt-3"
                        ),
                        dcc.Store(id='added-data-cache', data={}),
                    ],
                    style={'height': '0', 'border': '1px solid #dee2e6', 'padding': '1rem', 'margin-bottom': '0.5rem', 'display': 'block',
                           'visibility': 'hidden'}
                ),

                # Full Grid container (hidden by default)
                html.Div(
                    id='full-grid-container',
                    children=[],  # Will be filled by callback
                    style={
                        'display': 'none',
                        'border': f'1px solid {BORDER_COLOR}',
                        'padding': '1rem',
                        'margin-bottom': '1rem',
                        'height': '30vh',
                        'overflowY': 'scroll',
                        'backgroundColor': BACKGROUND_COLOR,
                        'color': 'white'
                    }
                ),

                # Dataset selection controls
                dbc.Row([
                    dbc.Col(html.Label("Pick a Dataset :", className="align-self-center", style={'color': 'white', 'white-space': 'nowrap'}), width=3),
                    create_dropdown('dataset-dropdown', dataset_options, 'Digits', "Dataset", 5),
                    dbc.Col(dbc.Button(
                        [html.I(className="fas fa-upload me-2"), "New datapoint"],
                        id="upload-new-datapoint-btn",
                        className="ms-2 control-button"
                    ), width=4)
                ], className="mb-3 align-items-center"),

                # Distance measure controls
                dbc.Row([
                    dbc.Col(html.Label("Distance measure :", className="align-self-center", style={'color': 'white', 'white-space': 'nowrap'}), width=3),
                    dbc.Col(dcc.Dropdown(
                        id='dist-dropdown',
                        options=[{"label": name, "value": name} for name in ['euclidean', 'manhattan', 'haversine']],
                        value='euclidean',
                        style={
                            'backgroundColor': '#2c3e50',
                            'color': 'white',
                            'border': '1px solid #dee2e6'
                        },
                        className="dash-bootstrap-dropdown custom-dropdown",
                        optionHeight=35,
                        persistence=True,
                        persistence_type='session'
                    ), width=5),

                ], className="mb-3 align-items-center"),

                # Image space controls
                dbc.Row([
                    dbc.Col(html.Label("Image space :", className="align-self-center", style={'color': 'white', 'white-space': 'nowrap'}), width=3),
                    create_dropdown('image-space-dropdown', image_space_options, 'Raw', "Image Space", 9)
                ], className="mb-3 align-items-center"),

                # Switches
                dbc.Row([
                    dbc.Col([
<<<<<<< HEAD
                        create_switch_row("Use Saved", "recalculate-switch", "Recalculate"),
                        create_switch_row("Parametric mode", "parametric-iterative-switch", "Iterative mode"),
                        create_switch_row("Dots", "dots-images-switch", "Images")
=======
                        dbc.Row([
                            dbc.Col(html.P("Use Saved", className="mb-0 me-2 text-white"), width="auto"),
                            dbc.Col(dbc.Switch(
                                id="recalculate-switch",
                                value=False,
                                className="me-2"
                            ), width="auto"),
                            dbc.Col(html.P("Recalculate", className="mb-0 text-white"), width="auto"),
                        ], align="center", justify="between", className="mb-3"),
                        dbc.Row([
                            dbc.Col(html.P("Iterative mode", className="mb-0 text-white"), width="auto"),
                            dbc.Col(dbc.Switch(
                                id="parametric-iterative-switch",
                                value=False,
                                className="me-2"
                            ), width="auto"),
                            dbc.Col(html.P("Parametric mode", className="mb-0 me-2 text-white"), width="auto"),

                        ], align="center", justify="between", className="mb-3"),
                        dbc.Row([
                            dbc.Col(html.P("Dots", className="mb-0 me-2 text-white"), width="auto"),
                            dbc.Col(dbc.Switch(
                                id="dots-images-switch",
                                value=False,
                                className="me-2"
                            ), width="auto"),
                            dbc.Col(html.P("Images", className="mb-0 text-white"), width="auto")
                        ], align="center", justify="between", className="mb-3"),
>>>>>>> dc972344
                    ], width=12),
                ]),

                # Generative mode button
                dbc.Col(dbc.Button(
                    [html.I(className="fas fa-lightbulb me-2"), "Generative Mode"],
                    id="generative-mode-btn",
                    className="mb-3 w-100 control-button"
                ), width=12),

                # Data stores
                dcc.Store(id='embedding-cache', data={}),
<<<<<<< HEAD
                dcc.Store(id='main-graph-images', data={}),

=======
                dbc.Col(dbc.Button(
                            [html.I(className="fas fa-play"), "Generate grid"],
                            id="grid-btn",
                            className="mb-3 w-100 control-button"
                        ), width=6),
>>>>>>> dc972344
            ], width=4),

            # Right Column (8/12 idth): Main Graph and Thumbnails
            dbc.Col([
                # Main graph and controls
                dbc.Row([
                    dbc.Col([
                        dcc.Loading(
                            id="loading-main-graph",
                            type="default",
                            children=[
                                dcc.Graph(
                                    id='main-graph',
                                    style={'height': '60vh', 'margin-bottom': '0.5rem'},
                                    config={'displayModeBar': True}
                                ),
                                html.Div(id='calculation-status', style={'text-align': 'center', 'margin-top': '0.5rem', 'color': '#fd7e14'}),
                            ],
                            fullscreen=False,
                            parent_style={'position': 'relative'},
                            style={'position': 'relative'}
                        ),

                    ], width=9),

<<<<<<< HEAD
                    # Thumbnails
=======
                    # Thumbnails (right, vertical, stretch, now width=3)
>>>>>>> dc972344
                    dbc.Col([
                        html.Div([
                            create_thumbnail("t-SNE", 'tsne-thumbnail', 'tsne-timing', 'tsne-thumbnail-click'),
                            create_thumbnail("UMAP", 'umap-thumbnail', 'umap-timing', 'umap-thumbnail-click'),
                            create_thumbnail("TRIMAP", 'trimap-thumbnail', 'trimap-timing', 'trimap-thumbnail-click', True)
                        ], style={'display': 'flex', 'flexDirection': 'column', 'height': '60vh', 'justifyContent': 'space-between'})
                    ], width=3)
                ]),

                # Bottom row: Dataset Information and Augmentation
                dbc.Row([
                    dbc.Col(
                        html.Div(
                            id='metadata-display',
                            children="",
                            style={'height': METADATA_DISPLAY_HEIGHT, 'border': f'1px solid {BORDER_COLOR}', 'padding': '1rem', 'margin-top': '1rem', 'backgroundColor': BACKGROUND_COLOR, 'color': 'white'}
                        ),
                        width=7
                    ),
                    dbc.Col(
                        html.Div([
                            html.H5("Dataset Augmentation", className="text-center mb-2", style={'color': 'white'}),
                            html.Label("Brightness", style={'color': 'white'}),
                            dcc.Slider(
                                id='brightness-slider',
                                min=0,
                                max=2,
                                step=0.01,
                                value=1,
                                marks={0: '0', 1: '1', 2: '2'},
                                tooltip={"placement": "bottom", "always_visible": False},
                                className='mb-3'
                            ),
                            html.Label("Contrast", style={'color': 'white'}),
                            dcc.Slider(
                                id='contrast-slider',
                                min=0,
                                max=2,
                                step=0.01,
                                value=1,
                                marks={0: '0', 1: '1', 2: '2'},
                                tooltip={"placement": "bottom", "always_visible": False},
                                className='mb-3'
                            )
                        ], style={'height': '100%', 'border': '1px solid #dee2e6', 'padding': '1rem', 'backgroundColor': '#23272b', 'margin-top': '1rem', 'color': 'white'}),
                        width=5
                    )
                ])
            ], width=8)
        ])
    ], className="p-4")<|MERGE_RESOLUTION|>--- conflicted
+++ resolved
@@ -1,8 +1,3 @@
-"""
-Layout components for the MULAN demo app.
-Defines the main application layout and UI components.
-"""
-
 from dash import html, dcc
 import dash_bootstrap_components as dbc
 from dash_canvas import DashCanvas
@@ -13,99 +8,14 @@
 )
 import pandas as pd
 
-
-def create_dropdown(id_name, options, value, label, width=5):
-    """Create a styled dropdown component."""
-    return dbc.Col(dcc.Dropdown(
-        id=id_name,
-        options=options,  # type: ignore
-        value=value,
-        style={
-            'backgroundColor': '#2c3e50',
-            'color': 'white',
-            'border': '1px solid #dee2e6'
-        },
-        className="dash-bootstrap-dropdown custom-dropdown",
-        optionHeight=35,
-        persistence=True,
-        persistence_type='session'
-    ), width=width)
-
-
-def create_switch_row(label1, switch_id, label2, value=False):
-    """Create a row with a switch between two labels."""
-    return dbc.Row([
-        dbc.Col(html.P(label1, className="mb-0 me-2 text-white"), width="auto"),
-        dbc.Col(dbc.Switch(
-            id=switch_id,
-            value=value,
-            className="me-2"
-        ), width="auto"),
-        dbc.Col(html.P(label2, className="mb-0 text-white"), width="auto"),
-    ], align="center", justify="between", className="mb-3")
-
-
-def create_thumbnail(method_name, graph_id, timing_id, click_id, is_selected=False):
-    """Create a thumbnail component for a method."""
-    return html.Div(
-        id=click_id,
-        className=f"method-button-container thumbnail-button mb-3{' selected' if is_selected else ''}",
-        children=[
-            html.H4(method_name, className="text-center mb-2"),
-            html.Div(id=timing_id, className="timing-display"),
-            dcc.Graph(
-                id=graph_id,
-                style={'height': '13vh'},
-                config={'displayModeBar': False, 'staticPlot': True}
-            )
-        ]
-    )
-
-
 def create_layout(app):
-    """Create the main application layout."""
-
-    # Dataset options
-    dataset_options = [
-        {"label": name, "value": name} for name in [
-            "Digits", "Iris", "Wine", "Breast Cancer",
-            "MNIST", "Fashion MNIST", "Elephant"
-        ]
-    ] + [{"label": "Upload Custom Dataset", "value": "custom_upload"}]
-
-    # Distance measure options
-    distance_options = [{"label": name, "value": name} for name in ['euclidean', 'manhattan', 'haversine']]
-
-    # Image space options
-    image_space_options = [{"label": name, "value": name} for name in ["layer 1", "layer 2", "layer 3", "final layer"]]
-
     return html.Div([
         html.H1("Manifold Learning Visualizations", className="text-center mb-4"),
         dcc.Store(id='generative-mode-state', data={'enabled': False}),
-
         dbc.Row([
             # Left Column (4/12 width): Image display and Dataset Info
             dbc.Col([
-<<<<<<< HEAD
-                # Top-left corner buttons
-                dbc.Row([
-                    dbc.Col(dbc.Button(
-                        [html.I(className="fas fa-plus me-2"), "Add New Datapoint"],
-                        id="add-datapoint-btn",
-                        color="primary",
-                        className="me-2 control-button"
-                    ), width="auto"),
-                    dbc.Col(dbc.Button(
-                        [html.I(className="fas fa-th-large me-2"), "Full Grid"],
-                        id="full-grid-btn",
-                        color="secondary",
-                        className="control-button"
-                    ), width="auto")
-                ], className="mb-3"),
-                # Image display container
-=======
                 # VISUAL MODE
->>>>>>> dc972344
                 html.Div(
                     id='image-display',
                     children=[
@@ -131,11 +41,8 @@
                                     html.Div(id='point-metadata', style=METADATA_DISPLAY_STYLE),
                                 ], id='point-metadata-row')
                             ], width=12),
-<<<<<<< HEAD
-=======
         
 
->>>>>>> dc972344
                         ])
                     ],
                     style={'height': IMAGE_DISPLAY_CONTAINER_HEIGHT, 'border': f'1px solid {BORDER_COLOR}', 'padding': '1rem', 'margin-bottom': '0.5rem',
@@ -168,40 +75,18 @@
                            'visibility': 'hidden'}
                 ),
 
-                # Full Grid container (hidden by default)
-                html.Div(
-                    id='full-grid-container',
-                    children=[],  # Will be filled by callback
-                    style={
-                        'display': 'none',
-                        'border': f'1px solid {BORDER_COLOR}',
-                        'padding': '1rem',
-                        'margin-bottom': '1rem',
-                        'height': '30vh',
-                        'overflowY': 'scroll',
-                        'backgroundColor': BACKGROUND_COLOR,
-                        'color': 'white'
-                    }
-                ),
-
-                # Dataset selection controls
+                # New elements for the left column as per user's image
                 dbc.Row([
                     dbc.Col(html.Label("Pick a Dataset :", className="align-self-center", style={'color': 'white', 'white-space': 'nowrap'}), width=3),
-                    create_dropdown('dataset-dropdown', dataset_options, 'Digits', "Dataset", 5),
-                    dbc.Col(dbc.Button(
-                        [html.I(className="fas fa-upload me-2"), "New datapoint"],
-                        id="upload-new-datapoint-btn",
-                        className="ms-2 control-button"
-                    ), width=4)
-                ], className="mb-3 align-items-center"),
-
-                # Distance measure controls
-                dbc.Row([
-                    dbc.Col(html.Label("Distance measure :", className="align-self-center", style={'color': 'white', 'white-space': 'nowrap'}), width=3),
                     dbc.Col(dcc.Dropdown(
-                        id='dist-dropdown',
-                        options=[{"label": name, "value": name} for name in ['euclidean', 'manhattan', 'haversine']],
-                        value='euclidean',
+                        id='dataset-dropdown',
+                        options=[
+                            {"label": name, "value": name} for name in [
+                                "Digits", "Iris", "Wine", "Breast Cancer",
+                                "MNIST", "Fashion MNIST", "Elephant"
+                            ]
+                        ] + [{"label": "Upload Custom Dataset", "value": "custom_upload"}],
+                        value='Digits',
                         style={
                             'backgroundColor': '#2c3e50',
                             'color': 'white',
@@ -212,23 +97,55 @@
                         persistence=True,
                         persistence_type='session'
                     ), width=5),
-
+                    dbc.Col(dbc.Button(
+                        [html.I(className="fas fa-upload me-2"), "New datapoint"],
+                        id="upload-new-datapoint-btn",
+                        className="ms-2 control-button"
+                    ), width=4)
                 ], className="mb-3 align-items-center"),
-
-                # Image space controls
+                
+                dbc.Row([
+                    dbc.Col(html.Label("Distance measure :", className="align-self-center", style={'color': 'white', 'white-space': 'nowrap'}), width=3),
+                    dbc.Col(dcc.Dropdown(
+                        id='dist-dropdown',
+                        options=[{"label": name, "value": name} for name in ['euclidean', 'manhattan', 'haversine']],
+                        value='opt1',
+                        style={
+                            'backgroundColor': '#2c3e50',
+                            'color': 'white',
+                            'border': '1px solid #dee2e6'
+                        },
+                        className="dash-bootstrap-dropdown custom-dropdown",
+                        optionHeight=35,
+                        persistence=True,
+                        persistence_type='session'
+                    ), width=5),
+                    dbc.Col(dbc.Button(
+                        [html.I(className="fas fa-upload me-2"), "Custom distance"],
+                        id="custom-distance-btn",
+                        className="ms-2 control-button"
+                    ), width=4)
+                ], className="mb-3 align-items-center"),
                 dbc.Row([
                     dbc.Col(html.Label("Image space :", className="align-self-center", style={'color': 'white', 'white-space': 'nowrap'}), width=3),
-                    create_dropdown('image-space-dropdown', image_space_options, 'Raw', "Image Space", 9)
+                    dbc.Col(dcc.Dropdown(
+                        id='image-space-dropdown',
+                        options=[{"label": name, "value": name} for name in ["layer 1", "layer 2", "layer 3", "final layer"]],
+                        value='Raw',
+                        style={
+                            'backgroundColor': '#2c3e50',
+                            'color': 'white',
+                            'border': '1px solid #dee2e6'
+                        },
+                        className="dash-bootstrap-dropdown custom-dropdown",
+                        optionHeight=35,
+                        persistence=True,
+                        persistence_type='session'
+                    ), width=9)
                 ], className="mb-3 align-items-center"),
 
-                # Switches
                 dbc.Row([
                     dbc.Col([
-<<<<<<< HEAD
-                        create_switch_row("Use Saved", "recalculate-switch", "Recalculate"),
-                        create_switch_row("Parametric mode", "parametric-iterative-switch", "Iterative mode"),
-                        create_switch_row("Dots", "dots-images-switch", "Images")
-=======
                         dbc.Row([
                             dbc.Col(html.P("Use Saved", className="mb-0 me-2 text-white"), width="auto"),
                             dbc.Col(dbc.Switch(
@@ -257,34 +174,31 @@
                             ), width="auto"),
                             dbc.Col(html.P("Images", className="mb-0 text-white"), width="auto")
                         ], align="center", justify="between", className="mb-3"),
->>>>>>> dc972344
                     ], width=12),
                 ]),
-
-                # Generative mode button
                 dbc.Col(dbc.Button(
-                    [html.I(className="fas fa-lightbulb me-2"), "Generative Mode"],
-                    id="generative-mode-btn",
-                    className="mb-3 w-100 control-button"
-                ), width=12),
-
-                # Data stores
+                            [html.I(className="fas fa-lightbulb me-2"), "Generative Mode"],
+                            id="generative-mode-btn",
+                            className="mb-3 w-100 control-button"
+                        ), width=12),
                 dcc.Store(id='embedding-cache', data={}),
-<<<<<<< HEAD
-                dcc.Store(id='main-graph-images', data={}),
-
-=======
                 dbc.Col(dbc.Button(
                             [html.I(className="fas fa-play"), "Generate grid"],
                             id="grid-btn",
                             className="mb-3 w-100 control-button"
                         ), width=6),
->>>>>>> dc972344
             ], width=4),
+            
 
             # Right Column (8/12 idth): Main Graph and Thumbnails
             dbc.Col([
-                # Main graph and controls
+                # Recalculate switch (moved from here, but keeping placeholder comments for clarity)
+                # dbc.Row([ ... ]),
+
+                # Top Row: 3 teal buttons with icons (removed as per new design)
+                # dbc.Row([ ... ]),
+
+                # Row for Main Graph and Thumbnails
                 dbc.Row([
                     dbc.Col([
                         dcc.Loading(
@@ -297,6 +211,42 @@
                                     config={'displayModeBar': True}
                                 ),
                                 html.Div(id='calculation-status', style={'text-align': 'center', 'margin-top': '0.5rem', 'color': '#fd7e14'}),
+                                html.Div([
+                                    html.Label("Iterative process:", style={'margin-top': '1rem', 'margin-bottom': '0.5rem', 'font-weight': 'bold'}),
+                                    dbc.Row([
+                                        dbc.Col(
+                                            dbc.Button(
+                                                html.I(className="fas fa-play"),
+                                                id="slider-play-btn",
+                                                color="primary",
+                                                outline=True,
+                                                style={"margin-right": "0.5rem"}
+                                            ),
+                                            width="auto"
+                                        ),
+                                        dbc.Col(
+                                            dcc.Slider(
+                                                id='iteration-slider',
+                                                min=0,
+                                                max=10,
+                                                step=1,
+                                                value=0,
+                                                marks=None,
+                                                tooltip={"placement": "bottom", "always_visible": True},
+                                                updatemode='drag',
+                                                included=False,
+                                                className='mb-3'
+                                            ),
+                                            width=True
+                                        ),
+                                        dcc.Interval(
+                                            id='slider-interval',
+                                            interval=500,  # ms
+                                            n_intervals=0,
+                                            disabled=True
+                                        )
+                                    ], align="center", className="g-0"),
+                                ], id='iteration-process-container', style={'margin-bottom': '1rem'})
                             ],
                             fullscreen=False,
                             parent_style={'position': 'relative'},
@@ -305,21 +255,53 @@
 
                     ], width=9),
 
-<<<<<<< HEAD
-                    # Thumbnails
-=======
                     # Thumbnails (right, vertical, stretch, now width=3)
->>>>>>> dc972344
                     dbc.Col([
                         html.Div([
-                            create_thumbnail("t-SNE", 'tsne-thumbnail', 'tsne-timing', 'tsne-thumbnail-click'),
-                            create_thumbnail("UMAP", 'umap-thumbnail', 'umap-timing', 'umap-thumbnail-click'),
-                            create_thumbnail("TRIMAP", 'trimap-thumbnail', 'trimap-timing', 'trimap-thumbnail-click', True)
+                            html.Div(
+                                id='tsne-thumbnail-click',
+                                className="method-button-container thumbnail-button mb-3",
+                                children=[
+                                    html.H4("t-SNE", className="text-center mb-2"),
+                                    html.Div(id='tsne-timing', className="timing-display"),
+                                    dcc.Graph(
+                                        id='tsne-thumbnail',
+                                        style={'height': '13vh'},
+                                        config={'displayModeBar': False, 'staticPlot': True}
+                                    )
+                                ]
+                            ),
+                            html.Div(
+                                id='umap-thumbnail-click',
+                                className="method-button-container thumbnail-button mb-3",
+                                children=[
+                                    html.H4("UMAP", className="text-center mb-2"),
+                                    html.Div(id='umap-timing', className="timing-display"),
+                                    dcc.Graph(
+                                        id='umap-thumbnail',
+                                        style={'height': '13vh'},
+                                        config={'displayModeBar': False, 'staticPlot': True}
+                                    )
+                                ]
+                            ),
+                            html.Div(
+                                id='trimap-thumbnail-click',
+                                className="method-button-container thumbnail-button mb-3 selected",
+                                children=[
+                                    html.H4("TRIMAP", className="text-center mb-2"),
+                                    html.Div(id='trimap-timing', className="timing-display"),
+                                    dcc.Graph(
+                                        id='trimap-thumbnail',
+                                        style={'height': '13vh'},
+                                        config={'displayModeBar': False, 'staticPlot': True}
+                                    )
+                                ]
+                            )
                         ], style={'display': 'flex', 'flexDirection': 'column', 'height': '60vh', 'justifyContent': 'space-between'})
                     ], width=3)
                 ]),
-
-                # Bottom row: Dataset Information and Augmentation
+                html.Div(id='umap-warning', style={'color': 'red', 'margin-bottom': '0.5rem'}),
+                # Bottom row: Dataset Information (left), Dataset Augmentation (right)
                 dbc.Row([
                     dbc.Col(
                         html.Div(
@@ -354,8 +336,8 @@
                                 tooltip={"placement": "bottom", "always_visible": False},
                                 className='mb-3'
                             )
-                        ], style={'height': '100%', 'border': '1px solid #dee2e6', 'padding': '1rem', 'backgroundColor': '#23272b', 'margin-top': '1rem', 'color': 'white'}),
-                        width=5
+                        ], style={'height': '100%', 'border': '1px solid #dee2e6', 'padding': '1rem', 'backgroundColor': '#23272b', 'margin-top': '1rem', 'color': 'white'})
+                        , width=5
                     )
                 ])
             ], width=8)
