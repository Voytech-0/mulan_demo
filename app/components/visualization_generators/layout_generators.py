from dash import html, dcc
import dash_bootstrap_components as dbc
import numpy as np
from dash_canvas import DashCanvas

from components.configs.settings import CELL_STYLE, CELL_STYLE_RIGHT, TABLE_STYLE
from components.visualization_generators.plot_maker import create_data_distribution_plot
from components.configs.feature_config import DATASET_DESCRIPTIONS
import plotly.express as px


def create_metadata_display(dataset_name, data, figure):
    description = DATASET_DESCRIPTIONS.get(dataset_name, "No description available for this dataset.")
    return html.Div([
        dbc.Row([
            dbc.Col(
                html.Div([
                    html.H4(f"Dataset '{dataset_name}'", style={'marginBottom': '0.8rem', 'lineHeight': 1.2, 'fontSize': '1.5rem'}),
                    html.P(description, style={'marginBottom': '1.2rem', 'lineHeight': 1.2, 'fontSize': '1.1rem', 'color': '#bbb'}),
                    html.P(f"Number of samples: {data.data.shape[0]}", style={'marginBottom': '0.8rem', 'lineHeight': 1.2}),
                    html.P(f"Number of features: {data.data.shape[1]}", style={'marginBottom': '0.8rem', 'lineHeight': 1.2}),
                    html.P(f"Number of classes: {len(np.unique(data.target))}", style={'marginBottom': '0.8rem', 'lineHeight': 1.2})
                ], style={'text-align': 'left'}), width=5),
            dbc.Col(
                dcc.Graph(id='metadata-plot', figure=figure,
                          style={'height': '25vh', 'width': '100%', 'padding': '1rem', 'color': 'white',
                                 'margin-bottom': '2rem'}), width=7)
        ])], style={
        'display': 'flex',
        'flexDirection': 'column',
        'justifyContent': 'center',
        'alignItems': 'center',
        'textAlign': 'center'
    })
#                       html.Div([
#                             # Title
#                             html.H5("Information about Dataset", style={'textAlign': 'center', 'color': 'white'}),
#                             html.Div(
#                                 children=[
#                                 html.Div(
#                                     id='metadata-display',
#                                     children="",
#                                     style={'height': '25vh', 'padding': '1rem', 'color': 'white', 'margin-top':'3rem'}
#                                 ),
#                                 # Middle: Class distribution plot
#                                 dcc.Graph(id='class-distribution-plot', style={'height': '25vh', 'width': '60%', 'padding': '1rem', 'color': 'white', 'margin-bottom': '2rem'}),
#                             ], style={'display': 'flex', 'flexDirection': 'row', 'justifyContent': 'space-between',  'margin-top': '1rem', 'height':'25vh'})
#                         ], style={'border': f'1px solid {BORDER_COLOR}', 'marginTop': '1rem','padding': '1rem', 'backgroundColor': '#23272b', 'height':'25vh'}),
#                         width=7,

def create_coordinate_table(x_coord, y_coord, point_index, class_label, digit_label):
    return html.Table([
        html.Thead(
            html.Tr([
                html.Th("Property", style=CELL_STYLE),
                html.Th("Value", style=CELL_STYLE_RIGHT)
            ])
        ),
        html.Tbody([
            html.Tr([
                html.Td("Sample", style=CELL_STYLE),
                html.Td(f"#{point_index}", style=CELL_STYLE_RIGHT)
            ]),
            html.Tr([
                html.Td("Class", style=CELL_STYLE),
                html.Td(class_label, style=CELL_STYLE_RIGHT)
            ]),
            html.Tr([
                html.Td("Label", style=CELL_STYLE),
                html.Td(digit_label, style=CELL_STYLE_RIGHT)
            ]),
            html.Tr([
                html.Td("X Coordinate", style=CELL_STYLE),
                html.Td(f"{x_coord:.4f}", style=CELL_STYLE_RIGHT)
            ]),
            html.Tr([
                html.Td("Y Coordinate", style=CELL_STYLE),
                html.Td(f"{y_coord:.4f}", style=CELL_STYLE_RIGHT)
            ])
        ])
    ], style=TABLE_STYLE)

def create_metadata_table(features_to_display, X, point_index):
    return html.Table([
        html.Thead(
            html.Tr([
                html.Th("Feature", style=CELL_STYLE),
                html.Th("Value", style=CELL_STYLE_RIGHT)
            ])
        ),
        html.Tbody([
            html.Tr([
                html.Td(name, style=CELL_STYLE),
                html.Td(f"{value:.4f}", style=CELL_STYLE_RIGHT)
            ])
            for name, value in zip(features_to_display, X[point_index][:len(features_to_display)])
        ])
    ], style=TABLE_STYLE)

<<<<<<< HEAD
def create_color_map(y):
    unique_labels = np.sort(np.unique(y))
    color_seq = px.colors.qualitative.Plotly
    color_map = {str(label): color_seq[i % len(color_seq)] for i, label in enumerate(unique_labels)}
    return color_map
=======
def new_canvas(n_clicks):
    return DashCanvas(id={'type': 'canvas', 'index': n_clicks},
                      width=500,
                      height=500,
                      lineWidth=50,
                      lineColor='black',
                      hide_buttons=['zoom', 'pan', 'reset', 'save', 'undo',
                                    'redo', 'line', 'select', 'rectangle', 'pencil'],  # remove all except pencil
                      tool='pencil')
>>>>>>> dba29003
<|MERGE_RESOLUTION|>--- conflicted
+++ resolved
@@ -97,13 +97,6 @@
         ])
     ], style=TABLE_STYLE)
 
-<<<<<<< HEAD
-def create_color_map(y):
-    unique_labels = np.sort(np.unique(y))
-    color_seq = px.colors.qualitative.Plotly
-    color_map = {str(label): color_seq[i % len(color_seq)] for i, label in enumerate(unique_labels)}
-    return color_map
-=======
 def new_canvas(n_clicks):
     return DashCanvas(id={'type': 'canvas', 'index': n_clicks},
                       width=500,
@@ -112,5 +105,4 @@
                       lineColor='black',
                       hide_buttons=['zoom', 'pan', 'reset', 'save', 'undo',
                                     'redo', 'line', 'select', 'rectangle', 'pencil'],  # remove all except pencil
-                      tool='pencil')
->>>>>>> dba29003
+                      tool='pencil')