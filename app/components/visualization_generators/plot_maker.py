--- conflicted
+++ resolved
@@ -8,11 +8,7 @@
 import plotly.graph_objects as go
 
 from components.configs.feature_config import IMAGE_ONLY_DATASETS
-<<<<<<< HEAD
-from components.visualization_generators.plot_helpers import encode_img_as_str, match_shape, create_main_fig_dataframe, create_color_map
-=======
-from components.visualization_generators.plot_helpers import encode_img_as_str, create_main_fig_dataframe
->>>>>>> dba29003
+from components.visualization_generators.plot_helpers import encode_img_as_str, match_shape, create_main_fig_dataframe
 
 
 def empty_fig(title='No dataset selected'):
@@ -231,8 +227,6 @@
     )
     return fig
 
-<<<<<<< HEAD
-=======
 def figure_with_images(df, X, title, category_orders):
     max_images = 100
     if len(X) > max_images:
@@ -321,7 +315,7 @@
         )
 
     # Additional points
-    if n_added > 0 and embedding.shape[0] == X.shape[0]:
+    if n_added > 0 and embedding is not None and X is not None and embedding.shape[0] != X.shape[0]:
         add_new_data_to_fig(fig, data_frames[1])
 
     if is_thumbnail:
@@ -341,7 +335,6 @@
     print('finished creating figure')
     return fig
 
->>>>>>> dba29003
 def create_data_distribution_plot(data, class_names=None, color_map=None):
     class_counts = pd.Series(data.target).value_counts().sort_index()
     df = pd.DataFrame({
