import numpy as np
import pandas as pd
import plotly.express as px
import plotly.graph_objects as go

from components.visualization_generators.plot_helpers import encode_img_as_str

def empty_fig(title='No dataset selected'):
    return px.scatter(title=title)

def invisible_interactable_layer(x_min, x_max, y_min, y_max):
    x_min, x_max = x_min - 1, x_max + 1
    y_min, y_max = y_min - 1, y_max + 1

    # Create a meshgrid of invisible points
    dummy_x, dummy_y = np.meshgrid(
        np.linspace(x_min, x_max, 50),
        np.linspace(y_min, y_max, 50)
    )

    # Add invisible dummy scatter layer
    layer = go.Scatter(
        x=dummy_x.flatten(),
        y=dummy_y.flatten(),
        mode='markers',
        opacity=1e-6,
        # hoverinfo='skip',
        showlegend=False
    )
    return layer


def add_new_data_to_fig(fig, df, color_map):
    for label in df['label'].unique():
        df_subset = df[df['label'] == label]
        fig.add_trace(go.Scatter(
            x=df_subset['x'],
            y=df_subset['y'],
            mode='markers',
            marker=dict(
                symbol='circle' if label == '-1.0' else 'x',
                size=20 if label == '-1.0' else 10,
                color=color_map[label],
                line=dict(width=2, color='black')
            ),
            name=f'Additional: {label}',
            customdata=df_subset[['point_index', 'label']].values,
            hovertemplate='Index: %{customdata[0]}<br>Label: %{customdata[1]}<extra></extra>',
            showlegend=True
        ))

_image_cache = {}


def create_datapoint_image(data_point, size=(20, 20)):
    """Create a small image representation of a datapoint."""
    # Create a cache key based on the data point and size
    cache_key = (hash(data_point.tobytes()), size)

    # Check if we have this image cached
    if cache_key in _image_cache:
        return _image_cache[cache_key]

    # Normalize the data point to 0-1 range
    normalized = (data_point - data_point.min()) / (data_point.max() - data_point.min())

    img_data_url = encode_img_as_str(normalized)

    # Cache the result
    _image_cache[cache_key] = img_data_url

    # Limit cache size to prevent memory issues
    if len(_image_cache) > 1000:
        # Remove oldest entries (simple FIFO)
        oldest_keys = list(_image_cache.keys())[:100]
        for key in oldest_keys:
            del _image_cache[key]

    return img_data_url


def create_animated_figure(embedding, y, title, label_name):
    n_frames = max(1, len(embedding))
    frames = []
    # Use y for all frames (assume y is static)
    point_indices = np.arange(len(y))
    # Initial frame
    df0 = pd.DataFrame({
        'x': embedding[0][:, 0],
        'y': embedding[0][:, 1],
        'color': y.astype(str),
        'color_num': y.astype(int) if np.issubdtype(y.dtype, np.integer) else pd.factorize(y)[0],
        'point_index': point_indices,
        'label': y.astype(str)
    })
    # Use a consistent color palette for both px.scatter and go.Scatter
    color_palette = px.colors.qualitative.Plotly

    # Compute global min/max for all frames for fixed axes
    all_x = np.concatenate([emb[:, 0] for emb in embedding[:n_frames]])
    all_y = np.concatenate([emb[:, 1] for emb in embedding[:n_frames]])
    x_range = [float(all_x.min()), float(all_x.max())]
    y_range = [float(all_y.min()), float(all_y.max())]

    fig = px.scatter(
        df0,
        x='x',
        y='y',
        color='color',
        custom_data=['point_index', 'label'],
        title=title,
        labels={'x': 'Component 1', 'y': 'Component 2', 'color': label_name},
        color_discrete_sequence=color_palette,
        range_x=x_range,
        range_y=y_range
    )
    # Build frames
    for i in range(0, n_frames, 10):
        dfi = pd.DataFrame({
            'x': embedding[i][:, 0],
            'y': embedding[i][:, 1],
            'color': y.astype(str),
            'color_num': y.astype(int) if np.issubdtype(y.dtype, np.integer) else pd.factorize(y)[0],
            'point_index': point_indices,
            'label': y.astype(str)
        })
        scatter = go.Scatter(
            x=dfi['x'],
            y=dfi['y'],
            mode='markers',
            marker=dict(
                color=dfi['color_num'],
                colorscale=color_palette,
                cmin=0,
                cmax=len(color_palette) - 1
            ),
            customdata=np.stack([dfi['point_index'], dfi['label']], axis=-1),
            showlegend=False,
            hovertemplate="Class: %{customdata[1]}<br>Index: %{customdata[0]}<br>X: %{x}<br>Y: %{y}<extra></extra>"
        )
        frames.append(go.Frame(data=[scatter], name=str(i)))
    fig.frames = frames

    # Add animation slider
    sliders = [{
        "steps": [
            {
                "args": [
                    [str(k)],
                    {
                        "frame": {"duration": 0, "redraw": True},
                        "mode": "immediate",
                        "transition": {"duration": 0}
                    }
                ],
                "label": str(k),
                "method": "animate"
            } for k in range(0, n_frames, 10)
        ],
        "transition": {"duration": 0},
        "x": 0.1,
        "y": -0.15,
        "currentvalue": {"font": {"size": 14}, "prefix": "Frame: ", "visible": True, "xanchor": "center"},
        "len": 0.9
    }]
    fig.update_layout(
        updatemenus=[{
            "type": "buttons",
            "buttons": [
                {
                    "args": [
                        None,
                        {
                            "frame": {"duration": 50, "redraw": True},
                            "fromcurrent": True,
                            "transition": {"duration": 0}
                        }
                    ],
                    "label": "Play",
                    "method": "animate"
                },
                {
                    "args": [
                        [None],
                        {
                            "frame": {"duration": 0, "redraw": True},
                            "mode": "immediate",
                            "transition": {"duration": 0}
                        }
                    ],
                    "label": "Pause",
                    "method": "animate",
                    "args": [
                        [],
                        {
                            "mode": "immediate",
                            "frame": {"duration": 0, "redraw": False},
                            "transition": {"duration": 0}
                        }
                    ]
                }
            ],
            "direction": "left",
            "pad": {"r": 10, "t": 70},
            "showactive": False,
            "x": 0.1,
            "y": -0.15,
            "xanchor": "right",
            "yanchor": "top"
        }],
        sliders=sliders,
        margin=dict(l=5, r=5, t=50, b=5)
    )
    return fig

def create_figure(embedding, y, title, label_name, X=None, is_thumbnail=False, show_images=False, class_names=None, n_added=0):
    if embedding is None or len(embedding) == 0 or embedding.shape[-1] < 2:
        return px.scatter(title=f"{title} (no data)")

<<<<<<< HEAD
=======
    if len(embedding.shape) > 2:
        embedding = embedding[-1]

>>>>>>> 02e09ed9
    # Create a list of customdata for each point, including the point index
    point_indices = np.arange(len(y))

    # If class_names is not provided, use unique values in y as strings
    if class_names is None:
        unique_classes = np.unique(y)
        class_names = [str(c) for c in unique_classes]

    # Map y to class names for legend
    y_int = y.astype(int)
    y_labels = [str(class_names[i]) if 0 <= i < len(class_names) else str(i) for i in y_int]

    unique_labels = pd.Series(y_labels).unique()
    color_seq = px.colors.qualitative.Plotly
    color_map = {label: color_seq[i % len(color_seq)] for i, label in enumerate(sorted(unique_labels))}
    n_original = len(y) - n_added
    sections = [slice(0, n_original)]

    visualize_added_samples = n_added > 0 and embedding.shape[0] == X.shape[0]
    if visualize_added_samples:
        sections.append(slice(n_original, None))

    data_frames = []
    for section in sections:
        df = pd.DataFrame({
            'x': embedding[section, 0],
            'y': embedding[section, 1],
            'point_index': point_indices[section],
            'label': y_labels[section]
        })
        df['color'] = df['label'].map(color_map)
        data_frames.append(df)

    # Set category order for consistent color mapping
    category_orders = {'color': class_names}

    # Check if we should show images and if we have image data
    df = data_frames[0]
    if show_images and X is not None and len(X) > 0:
        if len(X[0]) in [64, 784]:
            max_images = 100
            if len(X) > max_images:
                step = len(X) // max_images
                indices_to_show = list(range(0, len(X), step))[:max_images]
                print(f"Showing {len(indices_to_show)} images out of {len(X)} total points ({len(indices_to_show)/len(X)*100:.1f}%)")
            else:
                indices_to_show = list(range(len(X)))
                print(f"Showing all {len(indices_to_show)} images")
            images = []
            for i in indices_to_show:
                img_str = create_datapoint_image(X[i], size=(15, 15))
                images.append(img_str)
            fig = px.scatter(
                df,
                x='x',
                y='y',
                color='label',
                custom_data=['point_index', 'label'],
                title=title,
                labels={'x': 'Component 1', 'y': 'Component 2', 'label': 'Class'},
                category_orders=category_orders
            )
            fig.update_traces(
                marker=dict(
                    size=15,
                    sizeref=1,
                    sizemin=5,
                    sizemode='diameter'
                ),
                selector=dict(type='scatter')
            )
            if show_images and X is not None:
                hover_texts = []
                for i in df['point_index']:
                    img_str = create_datapoint_image(X[i], size=(30, 30))
                    hover_html = f"<img src='{img_str}' width='50' height='50'><br>Class: {df.iloc[i]['label']}"
                    hover_texts.append(hover_html)

            fig.update_traces(
                marker=dict(
                    size=15,
                    sizeref=1,
                    sizemin=5,
                    sizemode='diameter'
                ),
                hoverinfo="text",
                hovertemplate=None,
                text=hover_texts,
                selector=dict(type='scatter')
            )
            for i, (idx, img_str) in enumerate(zip(indices_to_show, images)):
                x, y = df.iloc[idx]['x'], df.iloc[idx]['y']
                x_range = df['x'].max() - df['x'].min()
                y_range = df['y'].max() - df['y'].min()
                base_size = max(x_range, y_range) * 0.04
                fig.add_layout_image(
                    dict(
                        source=img_str,
                        xref="x",
                        yref="y",
                        x=x,
                        y=y,
                        sizex=base_size,
                        sizey=base_size,
                        xanchor="center",
                        yanchor="middle"
                    )
                )
        else:
            fig = px.scatter(
                df,
                x='x',
                y='y',
                color='label',
                custom_data=['point_index', 'label'],
                title=title,
                labels={'x': 'Component 1', 'y': 'Component 2', 'label': 'Class'},
                category_orders=category_orders
            )
    else:
        fig = px.scatter(
            df,
            x='x',
            y='y',
            color='label',
            custom_data=['point_index', 'label'],
            title=title,
            labels={'x': 'Component 1', 'y': 'Component 2', 'label': 'Class'},
            category_orders=category_orders
        )


    # Additional points
    if visualize_added_samples:
        add_new_data_to_fig(fig, data_frames[1], color_map)

    if is_thumbnail:
        fig.update_layout(
            margin=dict(l=0, r=0, t=0, b=0),
            xaxis=dict(showticklabels=False, visible=False),
            yaxis=dict(showticklabels=False, visible=False),
            showlegend=False,
            hovermode=False
        )
    else:
        df = data_frames[0]
        fig.add_trace(invisible_interactable_layer(df['x'].min(), df['x'].max(), df['y'].min(), df['y'].max()))
        fig.update_layout(
            margin=dict(l=5, r=5, t=50, b=5)
        )
    return fig<|MERGE_RESOLUTION|>--- conflicted
+++ resolved
@@ -217,12 +217,11 @@
     if embedding is None or len(embedding) == 0 or embedding.shape[-1] < 2:
         return px.scatter(title=f"{title} (no data)")
 
-<<<<<<< HEAD
-=======
-    if len(embedding.shape) > 2:
-        embedding = embedding[-1]
-
->>>>>>> 02e09ed9
+    if 'trimap' in title.lower():
+        if show_images or is_thumbnail or n_added > 0:
+            embedding = embedding[-1]
+            print("Using last frame of TRIMAP embedding for visualization")
+
     # Create a list of customdata for each point, including the point index
     point_indices = np.arange(len(y))
 
